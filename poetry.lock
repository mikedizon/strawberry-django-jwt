[[package]]
name = "appdirs"
version = "1.4.4"
description = "A small Python module for determining appropriate platform-specific dirs, e.g. a \"user data dir\"."
category = "dev"
optional = false
python-versions = "*"

[[package]]
name = "argcomplete"
version = "1.12.3"
description = "Bash tab completion for argparse"
category = "dev"
optional = false
python-versions = "*"

[package.dependencies]
importlib-metadata = {version = ">=0.23,<5", markers = "python_version == \"3.7\""}

[package.extras]
test = ["coverage", "flake8", "pexpect", "wheel"]

[[package]]
name = "asgiref"
version = "3.4.0"
description = "ASGI specs, helper code, and adapters"
category = "main"
optional = false
python-versions = ">=3.6"
<<<<<<< HEAD
=======
version = "3.4.0"
>>>>>>> 00112f51

[package.dependencies]
typing-extensions = {version = "*", markers = "python_version < \"3.8\""}

[package.extras]
tests = ["pytest", "pytest-asyncio", "mypy (>=0.800)"]

[[package]]
name = "astroid"
version = "2.6.1"
description = "An abstract syntax tree for Python with inference support."
category = "dev"
<<<<<<< HEAD
optional = false
python-versions = "~=3.6"

[package.dependencies]
lazy-object-proxy = ">=1.4.0"
typed-ast = {version = ">=1.4.0,<1.5", markers = "implementation_name == \"cpython\" and python_version < \"3.8\""}
typing-extensions = {version = ">=3.7.4", markers = "python_version < \"3.8\""}
wrapt = ">=1.11,<1.13"

[[package]]
=======
description = "An abstract syntax tree for Python with inference support."
name = "astroid"
optional = false
python-versions = "~=3.6"
version = "2.6.2"

[package.dependencies]
lazy-object-proxy = ">=1.4.0"
wrapt = ">=1.11,<1.13"

[package.dependencies.typed-ast]
python = "<3.8"
version = ">=1.4.0,<1.5"

[package.dependencies.typing-extensions]
python = "<3.8"
version = ">=3.7.4"

[[package]]
category = "dev"
description = "Atomic file writes."
marker = "sys_platform == \"win32\""
>>>>>>> 00112f51
name = "atomicwrites"
version = "1.4.0"
description = "Atomic file writes."
category = "dev"
optional = false
python-versions = ">=2.7, !=3.0.*, !=3.1.*, !=3.2.*, !=3.3.*"

[[package]]
name = "attrs"
version = "21.2.0"
description = "Classes Without Boilerplate"
category = "dev"
optional = false
python-versions = ">=2.7, !=3.0.*, !=3.1.*, !=3.2.*, !=3.3.*, !=3.4.*"

[package.extras]
dev = ["coverage[toml] (>=5.0.2)", "hypothesis", "pympler", "pytest (>=4.3.0)", "six", "mypy", "pytest-mypy-plugins", "zope.interface", "furo", "sphinx", "sphinx-notfound-page", "pre-commit"]
docs = ["furo", "sphinx", "zope.interface", "sphinx-notfound-page"]
tests = ["coverage[toml] (>=5.0.2)", "hypothesis", "pympler", "pytest (>=4.3.0)", "six", "mypy", "pytest-mypy-plugins", "zope.interface"]
tests_no_zope = ["coverage[toml] (>=5.0.2)", "hypothesis", "pympler", "pytest (>=4.3.0)", "six", "mypy", "pytest-mypy-plugins"]

[[package]]
<<<<<<< HEAD
name = "autopep8"
version = "1.5.7"
description = "A tool that automatically formats Python code to conform to the PEP 8 style guide"
category = "dev"
=======
category = "dev"
description = "A tool that automatically formats Python code to conform to the PEP 8 style guide"
name = "autopep8"
optional = false
python-versions = "*"
version = "1.5.7"

[package.dependencies]
pycodestyle = ">=2.7.0"
toml = "*"

[[package]]
category = "main"
description = "A decorator for caching properties in classes."
name = "cached-property"
>>>>>>> 00112f51
optional = false
python-versions = "*"

[package.dependencies]
pycodestyle = ">=2.7.0"
toml = "*"

[[package]]
name = "cached-property"
version = "1.5.2"
description = "A decorator for caching properties in classes."
category = "main"
optional = false
python-versions = "*"

[[package]]
name = "certifi"
version = "2021.5.30"
description = "Python package for providing Mozilla's CA Bundle."
category = "dev"
<<<<<<< HEAD
=======
description = "Python package for providing Mozilla's CA Bundle."
name = "certifi"
optional = false
python-versions = "*"
version = "2021.5.30"

[[package]]
category = "dev"
description = "Foreign Function Interface for Python calling C code."
name = "cffi"
>>>>>>> 00112f51
optional = false
python-versions = "*"

[[package]]
name = "cffi"
version = "1.14.5"
description = "Foreign Function Interface for Python calling C code."
category = "dev"
optional = false
python-versions = "*"

[package.dependencies]
pycparser = "*"

[[package]]
<<<<<<< HEAD
name = "cfgv"
version = "3.3.0"
description = "Validate configuration and produce human readable error messages."
category = "dev"
optional = false
python-versions = ">=3.6.1"

[[package]]
name = "chardet"
version = "4.0.0"
description = "Universal encoding detector for Python 2 and 3"
category = "dev"
=======
category = "dev"
description = "Validate configuration and produce human readable error messages."
name = "cfgv"
optional = false
python-versions = ">=3.6.1"
version = "3.3.0"

[[package]]
category = "dev"
description = "Universal encoding detector for Python 2 and 3"
name = "chardet"
optional = false
python-versions = ">=2.7, !=3.0.*, !=3.1.*, !=3.2.*, !=3.3.*, !=3.4.*"
version = "4.0.0"

[[package]]
category = "main"
description = "Composable command line interface toolkit"
name = "click"
>>>>>>> 00112f51
optional = false
python-versions = ">=2.7, !=3.0.*, !=3.1.*, !=3.2.*, !=3.3.*, !=3.4.*"

[[package]]
name = "click"
version = "7.1.2"
description = "Composable command line interface toolkit"
category = "main"
optional = false
python-versions = ">=2.7, !=3.0.*, !=3.1.*, !=3.2.*, !=3.3.*, !=3.4.*"

[[package]]
name = "colorama"
version = "0.4.4"
description = "Cross-platform colored terminal text."
category = "dev"
optional = false
python-versions = ">=2.7, !=3.0.*, !=3.1.*, !=3.2.*, !=3.3.*, !=3.4.*"

[[package]]
name = "colorlog"
version = "5.0.1"
description = "Add colours to the output of Python's logging module."
category = "dev"
optional = false
python-versions = "*"

[package.dependencies]
colorama = {version = "*", markers = "sys_platform == \"win32\""}

[[package]]
name = "coverage"
version = "5.5"
description = "Code coverage measurement for Python"
category = "dev"
optional = false
python-versions = ">=2.7, !=3.0.*, !=3.1.*, !=3.2.*, !=3.3.*, !=3.4.*, <4"

[package.extras]
toml = ["toml"]

[[package]]
name = "cryptography"
version = "3.4.7"
description = "cryptography is a package which provides cryptographic recipes and primitives to Python developers."
category = "dev"
optional = false
python-versions = ">=3.6"

[package.dependencies]
cffi = ">=1.12"

[package.extras]
docs = ["sphinx (>=1.6.5,!=1.8.0,!=3.1.0,!=3.1.1)", "sphinx-rtd-theme"]
docstest = ["doc8", "pyenchant (>=1.6.11)", "twine (>=1.12.0)", "sphinxcontrib-spelling (>=4.0.1)"]
pep8test = ["black", "flake8", "flake8-import-order", "pep8-naming"]
sdist = ["setuptools-rust (>=0.11.4)"]
ssh = ["bcrypt (>=3.1.5)"]
test = ["pytest (>=6.0)", "pytest-cov", "pytest-subtests", "pytest-xdist", "pretend", "iso8601", "pytz", "hypothesis (>=1.11.4,!=3.79.2)"]

[[package]]
name = "darglint"
version = "1.8.0"
description = "A utility for ensuring Google-style docstrings stay up to date with the source code."
category = "dev"
<<<<<<< HEAD
optional = false
python-versions = ">=3.6,<4.0"

[[package]]
=======
description = "A utility for ensuring Google-style docstrings stay up to date with the source code."
name = "darglint"
optional = false
python-versions = ">=3.6,<4.0"
version = "1.8.0"

[[package]]
category = "dev"
description = "Distribution utilities"
>>>>>>> 00112f51
name = "distlib"
version = "0.3.2"
description = "Distribution utilities"
category = "dev"
optional = false
python-versions = "*"

[[package]]
name = "django"
version = "3.2.4"
description = "A high-level Python Web framework that encourages rapid development and clean, pragmatic design."
category = "main"
optional = false
python-versions = ">=3.6"

[package.dependencies]
asgiref = ">=3.3.2,<4"
pytz = "*"
sqlparse = ">=0.2.2"

[package.extras]
argon2 = ["argon2-cffi (>=19.1.0)"]
bcrypt = ["bcrypt"]

[[package]]
name = "django-admin-display"
version = "1.3.0"
description = "Simplifies the use of function attributes for the django admin and makes mypy happy"
category = "main"
optional = false
python-versions = ">=3.6.1,<4.0"

[package.dependencies]
django = ">=1.11"

[[package]]
name = "django-mock-queries"
version = "2.1.6"
description = "A django library for mocking queryset functions in memory for testing"
category = "dev"
optional = false
python-versions = "*"

[package.dependencies]
Django = "*"
djangorestframework = "*"
mock = "*"
model-bakery = ">=1.1.0,<1.2.0"

[[package]]
name = "django-stubs"
version = "1.8.0"
description = "Mypy stubs for Django"
category = "dev"
optional = false
python-versions = ">=3.6"

[package.dependencies]
django = "*"
django-stubs-ext = "*"
mypy = ">=0.790"
typing-extensions = "*"

[[package]]
name = "django-stubs-ext"
version = "0.2.0"
description = "Monkey-patching and extensions for django-stubs"
category = "dev"
optional = false
python-versions = ">=3.6"

[package.dependencies]
django = "*"

[[package]]
name = "djangorestframework"
version = "3.12.4"
description = "Web APIs for Django, made easy."
category = "dev"
optional = false
python-versions = ">=3.5"

[package.dependencies]
django = ">=2.2"

[[package]]
name = "dparse"
version = "0.5.1"
description = "A parser for Python dependency files"
category = "dev"
<<<<<<< HEAD
optional = false
python-versions = ">=3.5"
=======
description = "A parser for Python dependency files"
name = "dparse"
optional = false
python-versions = ">=3.5"
version = "0.5.1"
>>>>>>> 00112f51

[package.dependencies]
packaging = "*"
pyyaml = "*"
toml = "*"

[package.extras]
pipenv = ["pipenv"]

[[package]]
<<<<<<< HEAD
=======
category = "dev"
description = "A platform independent file lock."
>>>>>>> 00112f51
name = "filelock"
version = "3.0.12"
description = "A platform independent file lock."
category = "dev"
optional = false
python-versions = "*"

[[package]]
name = "graphql-core"
version = "3.1.5"
description = "GraphQL implementation for Python, a port of GraphQL.js, the JavaScript reference implementation for GraphQL."
category = "main"
optional = false
python-versions = ">=3.6,<4"

[[package]]
name = "hupper"
version = "1.10.3"
description = "Integrated process monitor for developing and reloading daemons."
category = "main"
optional = false
python-versions = ">=2.7,!=3.0.*,!=3.1.*,!=3.2.*,!=3.3.*"

[package.extras]
docs = ["watchdog", "sphinx", "pylons-sphinx-themes"]
testing = ["watchdog", "pytest", "pytest-cov", "mock"]

[[package]]
name = "identify"
version = "2.2.10"
description = "File identification library for Python"
category = "dev"
<<<<<<< HEAD
optional = false
python-versions = ">=3.6.1"
=======
description = "File identification library for Python"
name = "identify"
optional = false
python-versions = ">=3.6.1"
version = "2.2.10"
>>>>>>> 00112f51

[package.extras]
license = ["editdistance-s"]

[[package]]
<<<<<<< HEAD
name = "idna"
version = "2.10"
description = "Internationalized Domain Names in Applications (IDNA)"
category = "dev"
optional = false
python-versions = ">=2.7, !=3.0.*, !=3.1.*, !=3.2.*, !=3.3.*"

[[package]]
=======
category = "dev"
description = "Internationalized Domain Names in Applications (IDNA)"
name = "idna"
optional = false
python-versions = ">=2.7, !=3.0.*, !=3.1.*, !=3.2.*, !=3.3.*"
version = "2.10"

[[package]]
category = "dev"
description = "Read metadata from Python packages"
marker = "python_version < \"3.8\""
>>>>>>> 00112f51
name = "importlib-metadata"
version = "4.6.0"
description = "Read metadata from Python packages"
category = "dev"
optional = false
python-versions = ">=3.6"
<<<<<<< HEAD
=======
version = "4.6.0"
>>>>>>> 00112f51

[package.dependencies]
typing-extensions = {version = ">=3.6.4", markers = "python_version < \"3.8\""}
zipp = ">=0.5"

[package.extras]
docs = ["sphinx", "jaraco.packaging (>=8.2)", "rst.linker (>=1.9)"]
perf = ["ipython"]
testing = ["pytest (>=4.6)", "pytest-checkdocs (>=2.4)", "pytest-flake8", "pytest-cov", "pytest-enabler (>=1.0.1)", "packaging", "pep517", "pyfakefs", "flufl.flake8", "pytest-perf (>=0.9.2)", "pytest-black (>=0.3.7)", "pytest-mypy", "importlib-resources (>=1.3)"]

[[package]]
name = "iniconfig"
version = "1.1.1"
description = "iniconfig: brain-dead simple config-ini parsing"
category = "dev"
optional = false
python-versions = "*"

[[package]]
name = "isort"
version = "5.9.1"
description = "A Python utility / library to sort Python imports."
category = "dev"
<<<<<<< HEAD
optional = false
python-versions = ">=3.6.1,<4.0"

[package.extras]
pipfile_deprecated_finder = ["pipreqs", "requirementslib"]
requirements_deprecated_finder = ["pipreqs", "pip-api"]
colors = ["colorama (>=0.4.3,<0.5.0)"]
plugins = ["setuptools"]

[[package]]
name = "lazy-object-proxy"
version = "1.6.0"
description = "A fast and thorough lazy object proxy."
category = "dev"
optional = false
python-versions = ">=2.7, !=3.0.*, !=3.1.*, !=3.2.*, !=3.3.*, !=3.4.*, !=3.5.*"

[[package]]
name = "mccabe"
version = "0.6.1"
description = "McCabe checker, plugin for flake8"
category = "dev"
optional = false
python-versions = "*"

[[package]]
=======
description = "A Python utility / library to sort Python imports."
name = "isort"
optional = false
python-versions = ">=3.6.1,<4.0"
version = "5.9.1"

[package.extras]
colors = ["colorama (>=0.4.3,<0.5.0)"]
pipfile_deprecated_finder = ["pipreqs", "requirementslib"]
plugins = ["setuptools"]
requirements_deprecated_finder = ["pipreqs", "pip-api"]

[[package]]
category = "dev"
description = "A fast and thorough lazy object proxy."
name = "lazy-object-proxy"
optional = false
python-versions = ">=2.7, !=3.0.*, !=3.1.*, !=3.2.*, !=3.3.*, !=3.4.*, !=3.5.*"
version = "1.6.0"

[[package]]
category = "dev"
description = "McCabe checker, plugin for flake8"
name = "mccabe"
optional = false
python-versions = "*"
version = "0.6.1"

[[package]]
category = "dev"
description = "Rolling backport of unittest.mock for all Pythons"
>>>>>>> 00112f51
name = "mock"
version = "4.0.3"
description = "Rolling backport of unittest.mock for all Pythons"
category = "dev"
optional = false
python-versions = ">=3.6"

[package.extras]
build = ["twine", "wheel", "blurb"]
docs = ["sphinx"]
test = ["pytest (<5.4)", "pytest-cov"]

[[package]]
name = "model-bakery"
version = "1.1.1"
description = "Smart object creation facility for Django."
category = "dev"
optional = false
python-versions = "*"

[package.dependencies]
django = ">=1.11.0"

[[package]]
name = "mypy"
version = "0.910"
description = "Optional static typing for Python"
category = "dev"
optional = false
python-versions = ">=3.5"

[package.dependencies]
mypy-extensions = ">=0.4.3,<0.5.0"
toml = "*"
typed-ast = {version = ">=1.4.0,<1.5.0", markers = "python_version < \"3.8\""}
typing-extensions = ">=3.7.4"

[package.extras]
dmypy = ["psutil (>=4.0)"]
python2 = ["typed-ast (>=1.4.0,<1.5.0)"]

[[package]]
name = "mypy-extensions"
version = "0.4.3"
description = "Experimental type system extensions for programs checked with the mypy typechecker."
category = "dev"
optional = false
python-versions = "*"

[[package]]
name = "nodeenv"
version = "1.6.0"
description = "Node.js virtual environment builder"
category = "dev"
<<<<<<< HEAD
optional = false
python-versions = "*"

[[package]]
=======
description = "Node.js virtual environment builder"
name = "nodeenv"
optional = false
python-versions = "*"
version = "1.6.0"

[[package]]
category = "dev"
description = "Flexible test automation."
>>>>>>> 00112f51
name = "nox"
version = "2021.6.12"
description = "Flexible test automation."
category = "dev"
optional = false
python-versions = ">=3.6"

[package.dependencies]
argcomplete = ">=1.9.4,<2.0"
colorlog = ">=2.6.1,<7.0.0"
importlib-metadata = {version = "*", markers = "python_version < \"3.8\""}
packaging = ">=20.9"
py = ">=1.4.0,<2.0.0"
virtualenv = ">=14.0.0"

[package.extras]
tox_to_nox = ["jinja2", "tox"]

[[package]]
<<<<<<< HEAD
=======
category = "main"
description = "Core utilities for Python packages"
>>>>>>> 00112f51
name = "packaging"
version = "20.9"
description = "Core utilities for Python packages"
category = "dev"
optional = false
python-versions = ">=2.7, !=3.0.*, !=3.1.*, !=3.2.*, !=3.3.*"

[package.dependencies]
pyparsing = ">=2.0.2"

[[package]]
name = "pluggy"
version = "0.13.1"
description = "plugin and hook calling mechanisms for python"
category = "dev"
optional = false
python-versions = ">=2.7, !=3.0.*, !=3.1.*, !=3.2.*, !=3.3.*"

[package.dependencies]
importlib-metadata = {version = ">=0.12", markers = "python_version < \"3.8\""}

[package.extras]
dev = ["pre-commit", "tox"]

[[package]]
name = "pre-commit"
version = "2.13.0"
description = "A framework for managing and maintaining multi-language pre-commit hooks."
category = "dev"
<<<<<<< HEAD
optional = false
python-versions = ">=3.6.1"
=======
description = "A framework for managing and maintaining multi-language pre-commit hooks."
name = "pre-commit"
optional = false
python-versions = ">=3.6.1"
version = "2.13.0"
>>>>>>> 00112f51

[package.dependencies]
cfgv = ">=2.0.0"
identify = ">=1.0.0"
<<<<<<< HEAD
importlib-metadata = {version = "*", markers = "python_version < \"3.8\""}
=======
>>>>>>> 00112f51
nodeenv = ">=0.11.1"
pyyaml = ">=5.1"
toml = "*"
virtualenv = ">=20.0.8"

<<<<<<< HEAD
[[package]]
name = "pre-commit-hooks"
version = "4.0.1"
description = "Some out-of-the-box hooks for pre-commit."
category = "dev"
optional = false
python-versions = ">=3.6.1"
=======
[package.dependencies.importlib-metadata]
python = "<3.8"
version = "*"

[[package]]
category = "dev"
description = "Some out-of-the-box hooks for pre-commit."
name = "pre-commit-hooks"
optional = false
python-versions = ">=3.6.1"
version = "4.0.1"
>>>>>>> 00112f51

[package.dependencies]
"ruamel.yaml" = ">=0.15"
toml = "*"

[[package]]
<<<<<<< HEAD
=======
category = "dev"
description = "library with cross-python path, ini-parsing, io, code, log facilities"
>>>>>>> 00112f51
name = "py"
version = "1.10.0"
description = "library with cross-python path, ini-parsing, io, code, log facilities"
category = "dev"
optional = false
python-versions = ">=2.7, !=3.0.*, !=3.1.*, !=3.2.*, !=3.3.*"

[[package]]
name = "pycodestyle"
version = "2.7.0"
description = "Python style guide checker"
category = "dev"
<<<<<<< HEAD
=======
description = "Python style guide checker"
name = "pycodestyle"
optional = false
python-versions = ">=2.7, !=3.0.*, !=3.1.*, !=3.2.*, !=3.3.*"
version = "2.7.0"

[[package]]
category = "dev"
description = "C parser in Python"
name = "pycparser"
>>>>>>> 00112f51
optional = false
python-versions = ">=2.7, !=3.0.*, !=3.1.*, !=3.2.*, !=3.3.*"

[[package]]
name = "pycparser"
version = "2.20"
description = "C parser in Python"
category = "dev"
optional = false
python-versions = ">=2.7, !=3.0.*, !=3.1.*, !=3.2.*, !=3.3.*"

[[package]]
name = "pygments"
version = "2.9.0"
description = "Pygments is a syntax highlighting package written in Python."
category = "main"
optional = false
python-versions = ">=3.5"

[[package]]
name = "pyjwt"
version = "2.1.0"
description = "JSON Web Token implementation in Python"
category = "main"
optional = false
python-versions = ">=3.6"
<<<<<<< HEAD

[package.extras]
crypto = ["cryptography (>=3.3.1,<4.0.0)"]
dev = ["sphinx", "sphinx-rtd-theme", "zope.interface", "cryptography (>=3.3.1,<4.0.0)", "pytest (>=6.0.0,<7.0.0)", "coverage[toml] (==5.0.4)", "mypy", "pre-commit"]
docs = ["sphinx", "sphinx-rtd-theme", "zope.interface"]
tests = ["pytest (>=6.0.0,<7.0.0)", "coverage[toml] (==5.0.4)"]
=======
version = "2.1.0"

[package.extras]
crypto = ["cryptography (>=3.3.1,<4.0.0)"]
dev = ["sphinx", "sphinx-rtd-theme", "zope.interface", "cryptography (>=3.3.1,<4.0.0)", "pytest (>=6.0.0,<7.0.0)", "coverage (5.0.4)", "mypy", "pre-commit"]
docs = ["sphinx", "sphinx-rtd-theme", "zope.interface"]
tests = ["pytest (>=6.0.0,<7.0.0)", "coverage (5.0.4)"]
>>>>>>> 00112f51

[[package]]
name = "pylint"
version = "2.9.0"
description = "python code static checker"
category = "dev"
<<<<<<< HEAD
optional = false
python-versions = "~=3.6"

[package.dependencies]
astroid = ">=2.6.1,<2.7"
colorama = {version = "*", markers = "sys_platform == \"win32\""}
=======
description = "python code static checker"
name = "pylint"
optional = false
python-versions = "~=3.6"
version = "2.9.1"

[package.dependencies]
astroid = ">=2.6.2,<2.7"
colorama = "*"
>>>>>>> 00112f51
isort = ">=4.2.5,<6"
mccabe = ">=0.6,<0.7"
toml = ">=0.7.1"

[[package]]
<<<<<<< HEAD
=======
category = "main"
description = "Python parsing module"
>>>>>>> 00112f51
name = "pyparsing"
version = "2.4.7"
description = "Python parsing module"
category = "dev"
optional = false
python-versions = ">=2.6, !=3.0.*, !=3.1.*, !=3.2.*"

[[package]]
name = "pytest"
version = "6.2.4"
description = "pytest: simple powerful testing with Python"
category = "dev"
optional = false
python-versions = ">=3.6"

[package.dependencies]
atomicwrites = {version = ">=1.0", markers = "sys_platform == \"win32\""}
attrs = ">=19.2.0"
colorama = {version = "*", markers = "sys_platform == \"win32\""}
importlib-metadata = {version = ">=0.12", markers = "python_version < \"3.8\""}
iniconfig = "*"
packaging = "*"
pluggy = ">=0.12,<1.0.0a1"
py = ">=1.8.2"
toml = "*"

[package.extras]
testing = ["argcomplete", "hypothesis (>=3.56)", "mock", "nose", "requests", "xmlschema"]

[[package]]
name = "pytest-cov"
version = "2.12.1"
description = "Pytest plugin for measuring coverage."
category = "dev"
optional = false
python-versions = ">=2.7, !=3.0.*, !=3.1.*, !=3.2.*, !=3.3.*, !=3.4.*"

[package.dependencies]
coverage = ">=5.2.1"
pytest = ">=4.6"
toml = "*"

[package.extras]
testing = ["fields", "hunter", "process-tests", "six", "pytest-xdist", "virtualenv"]

[[package]]
name = "pytest-django"
version = "4.4.0"
description = "A Django plugin for pytest."
category = "dev"
optional = false
python-versions = ">=3.5"

[package.dependencies]
pytest = ">=5.4.0"

[package.extras]
docs = ["sphinx", "sphinx-rtd-theme"]
testing = ["django", "django-configurations (>=2.0)"]

[[package]]
name = "python-dateutil"
version = "2.8.1"
description = "Extensions to the standard Python datetime module"
category = "main"
optional = false
python-versions = "!=3.0.*,!=3.1.*,!=3.2.*,>=2.7"

[package.dependencies]
six = ">=1.5"

[[package]]
name = "python-multipart"
version = "0.0.5"
description = "A streaming multipart parser for Python"
category = "main"
optional = false
python-versions = "*"

[package.dependencies]
six = ">=1.4.0"

[[package]]
name = "pytz"
version = "2021.1"
description = "World timezone definitions, modern and historical"
category = "main"
optional = false
python-versions = "*"

[[package]]
<<<<<<< HEAD
name = "pyyaml"
version = "5.4.1"
description = "YAML parser and emitter for Python"
category = "dev"
=======
category = "dev"
description = "YAML parser and emitter for Python"
name = "pyyaml"
optional = false
python-versions = ">=2.7, !=3.0.*, !=3.1.*, !=3.2.*, !=3.3.*, !=3.4.*, !=3.5.*"
version = "5.4.1"

[[package]]
category = "dev"
description = "Python HTTP for Humans."
name = "requests"
optional = false
python-versions = ">=2.7, !=3.0.*, !=3.1.*, !=3.2.*, !=3.3.*, !=3.4.*"
version = "2.25.1"

[package.dependencies]
certifi = ">=2017.4.17"
chardet = ">=3.0.2,<5"
idna = ">=2.5,<3"
urllib3 = ">=1.21.1,<1.27"

[package.extras]
security = ["pyOpenSSL (>=0.14)", "cryptography (>=1.3.4)"]
socks = ["PySocks (>=1.5.6,<1.5.7 || >1.5.7)", "win-inet-pton"]

[[package]]
category = "dev"
description = "ruamel.yaml is a YAML parser/emitter that supports roundtrip preservation of comments, seq/map flow style, and map key order"
name = "ruamel.yaml"
optional = false
python-versions = ">=3"
version = "0.17.10"

[package.dependencies]
[package.dependencies."ruamel.yaml.clib"]
python = "<3.10"
version = ">=0.1.2"

[package.extras]
docs = ["ryd"]
jinja2 = ["ruamel.yaml.jinja2 (>=0.2)"]

[[package]]
category = "dev"
description = "C version of reader, parser and emitter for ruamel.yaml derived from libyaml"
marker = "platform_python_implementation == \"CPython\" and python_version < \"3.10\""
name = "ruamel.yaml.clib"
optional = false
python-versions = "*"
version = "0.2.4"

[[package]]
category = "dev"
description = "Checks installed dependencies for known vulnerabilities."
name = "safety"
optional = false
python-versions = ">=3.5"
version = "1.10.3"

[package.dependencies]
Click = ">=6.0"
dparse = ">=0.5.1"
packaging = "*"
requests = "*"
setuptools = "*"

[[package]]
category = "main"
description = "Python 2 and 3 compatibility utilities"
name = "six"
>>>>>>> 00112f51
optional = false
python-versions = ">=2.7, !=3.0.*, !=3.1.*, !=3.2.*, !=3.3.*, !=3.4.*, !=3.5.*"

[[package]]
name = "requests"
version = "2.25.1"
description = "Python HTTP for Humans."
category = "dev"
optional = false
python-versions = ">=2.7, !=3.0.*, !=3.1.*, !=3.2.*, !=3.3.*, !=3.4.*"

[package.dependencies]
certifi = ">=2017.4.17"
chardet = ">=3.0.2,<5"
idna = ">=2.5,<3"
urllib3 = ">=1.21.1,<1.27"

[package.extras]
security = ["pyOpenSSL (>=0.14)", "cryptography (>=1.3.4)"]
socks = ["PySocks (>=1.5.6,!=1.5.7)", "win-inet-pton"]

[[package]]
<<<<<<< HEAD
name = "ruamel.yaml"
version = "0.17.10"
description = "ruamel.yaml is a YAML parser/emitter that supports roundtrip preservation of comments, seq/map flow style, and map key order"
category = "dev"
optional = false
python-versions = ">=3"

[package.dependencies]
"ruamel.yaml.clib" = {version = ">=0.1.2", markers = "platform_python_implementation == \"CPython\" and python_version < \"3.10\""}

[package.extras]
docs = ["ryd"]
jinja2 = ["ruamel.yaml.jinja2 (>=0.2)"]

[[package]]
name = "ruamel.yaml.clib"
version = "0.2.4"
description = "C version of reader, parser and emitter for ruamel.yaml derived from libyaml"
category = "dev"
optional = false
python-versions = "*"

[[package]]
name = "safety"
version = "1.10.3"
description = "Checks installed dependencies for known vulnerabilities."
category = "dev"
optional = false
python-versions = ">=3.5"

[package.dependencies]
Click = ">=6.0"
dparse = ">=0.5.1"
packaging = "*"
requests = "*"

[[package]]
name = "six"
version = "1.16.0"
description = "Python 2 and 3 compatibility utilities"
category = "main"
optional = false
python-versions = ">=2.7, !=3.0.*, !=3.1.*, !=3.2.*"

[[package]]
name = "sqlparse"
version = "0.4.1"
description = "A non-validating SQL parser."
category = "main"
optional = false
python-versions = ">=3.5"

[[package]]
=======
category = "main"
description = "A library for creating GraphQL APIs"
>>>>>>> 00112f51
name = "strawberry-graphql"
version = "0.67.1"
description = "A library for creating GraphQL APIs"
category = "main"
optional = false
python-versions = ">=3.7,<4.0"
<<<<<<< HEAD
=======
version = "0.67.1"
>>>>>>> 00112f51

[package.dependencies]
cached-property = ">=1.5.2,<2.0.0"
click = ">=7.0,<8.0"
graphql-core = ">=3.1.0,<4.0.0"
hupper = ">=1.5,<2.0"
pygments = ">=2.3,<3.0"
python-dateutil = ">=2.7.0,<3.0.0"
python-multipart = ">=0.0.5,<0.0.6"
typing_extensions = ">=3.7.4,<4.0.0"

[package.extras]
<<<<<<< HEAD
=======
aiohttp = ["aiohttp (>=3.7.4.post0,<4.0.0)"]
>>>>>>> 00112f51
debug-server = ["starlette (>=0.13.6,<0.15.0)", "uvicorn (>=0.11.6,<0.14.0)"]
django = ["django (>=2,<4)", "asgiref (>=3.2,<4.0)"]
flask = ["flask (>=1.1,<2.0)"]
opentelemetry = ["opentelemetry-api (>=0.17b0,<0.18)", "opentelemetry-sdk (>=0.17b0,<0.18)"]
pydantic = ["pydantic (>=1.6.1,<2.0.0)"]
sanic = ["sanic (>=20.12.2,<21.0.0)"]
aiohttp = ["aiohttp (>=3.7.4.post0,<4.0.0)"]

[[package]]
name = "strawberry-graphql-django"
version = "0.2.2"
description = "Strawberry GraphQL Django extension"
category = "main"
optional = false
python-versions = ">=3.7,<4.0"

[package.dependencies]
Django = ">=3.0"
strawberry-graphql = ">=0.64.4"

[[package]]
name = "toml"
version = "0.10.2"
description = "Python Library for Tom's Obvious, Minimal Language"
category = "dev"
optional = false
python-versions = ">=2.6, !=3.0.*, !=3.1.*, !=3.2.*"

[[package]]
<<<<<<< HEAD
=======
category = "dev"
description = "a fork of Python 2 and 3 ast modules with type comment support"
marker = "implementation_name == \"cpython\" and python_version < \"3.8\" or python_version < \"3.8\""
>>>>>>> 00112f51
name = "typed-ast"
version = "1.4.3"
description = "a fork of Python 2 and 3 ast modules with type comment support"
category = "dev"
optional = false
python-versions = "*"

[[package]]
name = "types-cryptography"
version = "3.3.3"
description = "Typing stubs for cryptography"
category = "dev"
optional = false
python-versions = "*"

[package.dependencies]
types-enum34 = "*"
types-ipaddress = "*"

[[package]]
name = "types-enum34"
version = "0.1.8"
description = "Typing stubs for enum34"
category = "dev"
optional = false
python-versions = "*"

[[package]]
name = "types-ipaddress"
version = "0.1.5"
description = "Typing stubs for ipaddress"
category = "dev"
optional = false
python-versions = "*"

[[package]]
name = "types-jwt"
version = "0.1.3"
description = "Typing stubs for jwt"
category = "dev"
optional = false
python-versions = "*"

[package.dependencies]
types-cryptography = "*"

[[package]]
name = "types-mock"
version = "0.1.3"
description = "Typing stubs for mock"
category = "dev"
optional = false
python-versions = "*"

[[package]]
name = "types-pkg-resources"
version = "0.1.3"
description = "Typing stubs for pkg_resources"
category = "dev"
optional = false
python-versions = "*"

[[package]]
name = "typing-extensions"
version = "3.10.0.0"
description = "Backported and Experimental Type Hints for Python 3.5+"
category = "main"
optional = false
python-versions = "*"

[[package]]
name = "urllib3"
version = "1.26.6"
description = "HTTP library with thread-safe connection pooling, file post, and more."
category = "dev"
<<<<<<< HEAD
optional = false
python-versions = ">=2.7, !=3.0.*, !=3.1.*, !=3.2.*, !=3.3.*, !=3.4.*, <4"
=======
description = "HTTP library with thread-safe connection pooling, file post, and more."
name = "urllib3"
optional = false
python-versions = ">=2.7, !=3.0.*, !=3.1.*, !=3.2.*, !=3.3.*, !=3.4.*, <4"
version = "1.26.6"
>>>>>>> 00112f51

[package.extras]
brotli = ["brotlipy (>=0.6.0)"]
secure = ["pyOpenSSL (>=0.14)", "cryptography (>=1.3.4)", "idna (>=2.0.0)", "certifi", "ipaddress"]
<<<<<<< HEAD
socks = ["PySocks (>=1.5.6,!=1.5.7,<2.0)"]

[[package]]
=======
socks = ["PySocks (>=1.5.6,<1.5.7 || >1.5.7,<2.0)"]

[[package]]
category = "dev"
description = "Virtual Python Environment builder"
>>>>>>> 00112f51
name = "virtualenv"
version = "20.4.7"
description = "Virtual Python Environment builder"
category = "dev"
optional = false
python-versions = "!=3.0.*,!=3.1.*,!=3.2.*,!=3.3.*,>=2.7"

[package.dependencies]
appdirs = ">=1.4.3,<2"
distlib = ">=0.3.1,<1"
filelock = ">=3.0.0,<4"
importlib-metadata = {version = ">=0.12", markers = "python_version < \"3.8\""}
six = ">=1.9.0,<2"

[package.extras]
docs = ["proselint (>=0.10.2)", "sphinx (>=3)", "sphinx-argparse (>=0.2.5)", "sphinx-rtd-theme (>=0.4.3)", "towncrier (>=19.9.0rc1)"]
testing = ["coverage (>=4)", "coverage-enable-subprocess (>=1)", "flaky (>=3)", "pytest (>=4)", "pytest-env (>=0.6.2)", "pytest-freezegun (>=0.4.1)", "pytest-mock (>=2)", "pytest-randomly (>=1)", "pytest-timeout (>=1)", "packaging (>=20.0)", "xonsh (>=0.9.16)"]

[[package]]
name = "wrapt"
version = "1.12.1"
description = "Module for decorators, wrappers and monkey patching."
category = "dev"
<<<<<<< HEAD
optional = false
python-versions = "*"

[[package]]
=======
description = "Module for decorators, wrappers and monkey patching."
name = "wrapt"
optional = false
python-versions = "*"
version = "1.12.1"

[[package]]
category = "dev"
description = "Backport of pathlib-compatible object wrapper for zip files"
marker = "python_version < \"3.8\""
>>>>>>> 00112f51
name = "zipp"
version = "3.4.1"
description = "Backport of pathlib-compatible object wrapper for zip files"
category = "dev"
optional = false
python-versions = ">=3.6"

[package.extras]
docs = ["sphinx", "jaraco.packaging (>=8.2)", "rst.linker (>=1.9)"]
testing = ["pytest (>=4.6)", "pytest-checkdocs (>=1.2.3)", "pytest-flake8", "pytest-cov", "pytest-enabler", "jaraco.itertools", "func-timeout", "pytest-black (>=0.3.7)", "pytest-mypy"]

[metadata]
<<<<<<< HEAD
lock-version = "1.1"
=======
content-hash = "43cdfd48fb657e6d1ac1828cf7b290a0bdfecfa78ad6c646ad83f1812af0b527"
lock-version = "1.0"
>>>>>>> 00112f51
python-versions = "^3.7"
content-hash = "2ced597c5f2a618647d0bdbdee638aac1dad30f6d5420b00b03a8273b2fec015"

[metadata.files]
appdirs = [
    {file = "appdirs-1.4.4-py2.py3-none-any.whl", hash = "sha256:a841dacd6b99318a741b166adb07e19ee71a274450e68237b4650ca1055ab128"},
    {file = "appdirs-1.4.4.tar.gz", hash = "sha256:7d5d0167b2b1ba821647616af46a749d1c653740dd0d2415100fe26e27afdf41"},
]
argcomplete = [
    {file = "argcomplete-1.12.3-py2.py3-none-any.whl", hash = "sha256:291f0beca7fd49ce285d2f10e4c1c77e9460cf823eef2de54df0c0fec88b0d81"},
    {file = "argcomplete-1.12.3.tar.gz", hash = "sha256:2c7dbffd8c045ea534921e63b0be6fe65e88599990d8dc408ac8c542b72a5445"},
]
asgiref = [
    {file = "asgiref-3.4.0-py3-none-any.whl", hash = "sha256:d36fa91dd90e3aa3c81a6bd426ccc8fb20bd3d22b0cf14a12800289e9c3e2563"},
    {file = "asgiref-3.4.0.tar.gz", hash = "sha256:05914d0fa65a21711e732adc6572edad6c8da5f1435c3f0c060689ced5e85195"},
]
astroid = [
<<<<<<< HEAD
    {file = "astroid-2.6.1-py3-none-any.whl", hash = "sha256:54810a3639365ae98b1f03897e73918111acb3a494065b9970a822e940764fa4"},
    {file = "astroid-2.6.1.tar.gz", hash = "sha256:19fd2d2e12bc3cae95687e8264b6593fe07339181a273eeb095da0e70faf4399"},
=======
    {file = "astroid-2.6.2-py3-none-any.whl", hash = "sha256:606b2911d10c3dcf35e58d2ee5c97360e8477d7b9f3efc3f24811c93e6fc2cd9"},
    {file = "astroid-2.6.2.tar.gz", hash = "sha256:38b95085e9d92e2ca06cf8b35c12a74fa81da395a6f9e65803742e6509c05892"},
>>>>>>> 00112f51
]
atomicwrites = [
    {file = "atomicwrites-1.4.0-py2.py3-none-any.whl", hash = "sha256:6d1784dea7c0c8d4a5172b6c620f40b6e4cbfdf96d783691f2e1302a7b88e197"},
    {file = "atomicwrites-1.4.0.tar.gz", hash = "sha256:ae70396ad1a434f9c7046fd2dd196fc04b12f9e91ffb859164193be8b6168a7a"},
]
attrs = [
    {file = "attrs-21.2.0-py2.py3-none-any.whl", hash = "sha256:149e90d6d8ac20db7a955ad60cf0e6881a3f20d37096140088356da6c716b0b1"},
    {file = "attrs-21.2.0.tar.gz", hash = "sha256:ef6aaac3ca6cd92904cdd0d83f629a15f18053ec84e6432106f7a4d04ae4f5fb"},
]
autopep8 = [
    {file = "autopep8-1.5.7-py2.py3-none-any.whl", hash = "sha256:aa213493c30dcdac99537249ee65b24af0b2c29f2e83cd8b3f68760441ed0db9"},
    {file = "autopep8-1.5.7.tar.gz", hash = "sha256:276ced7e9e3cb22e5d7c14748384a5cf5d9002257c0ed50c0e075b68011bb6d0"},
]
cached-property = [
    {file = "cached-property-1.5.2.tar.gz", hash = "sha256:9fa5755838eecbb2d234c3aa390bd80fbd3ac6b6869109bfc1b499f7bd89a130"},
    {file = "cached_property-1.5.2-py2.py3-none-any.whl", hash = "sha256:df4f613cf7ad9a588cc381aaf4a512d26265ecebd5eb9e1ba12f1319eb85a6a0"},
]
certifi = [
    {file = "certifi-2021.5.30-py2.py3-none-any.whl", hash = "sha256:50b1e4f8446b06f41be7dd6338db18e0990601dce795c2b1686458aa7e8fa7d8"},
    {file = "certifi-2021.5.30.tar.gz", hash = "sha256:2bbf76fd432960138b3ef6dda3dde0544f27cbf8546c458e60baf371917ba9ee"},
]
cffi = [
    {file = "cffi-1.14.5-cp27-cp27m-macosx_10_9_x86_64.whl", hash = "sha256:bb89f306e5da99f4d922728ddcd6f7fcebb3241fc40edebcb7284d7514741991"},
    {file = "cffi-1.14.5-cp27-cp27m-manylinux1_i686.whl", hash = "sha256:34eff4b97f3d982fb93e2831e6750127d1355a923ebaeeb565407b3d2f8d41a1"},
    {file = "cffi-1.14.5-cp27-cp27m-manylinux1_x86_64.whl", hash = "sha256:99cd03ae7988a93dd00bcd9d0b75e1f6c426063d6f03d2f90b89e29b25b82dfa"},
    {file = "cffi-1.14.5-cp27-cp27m-win32.whl", hash = "sha256:65fa59693c62cf06e45ddbb822165394a288edce9e276647f0046e1ec26920f3"},
    {file = "cffi-1.14.5-cp27-cp27m-win_amd64.whl", hash = "sha256:51182f8927c5af975fece87b1b369f722c570fe169f9880764b1ee3bca8347b5"},
    {file = "cffi-1.14.5-cp27-cp27mu-manylinux1_i686.whl", hash = "sha256:43e0b9d9e2c9e5d152946b9c5fe062c151614b262fda2e7b201204de0b99e482"},
    {file = "cffi-1.14.5-cp27-cp27mu-manylinux1_x86_64.whl", hash = "sha256:cbde590d4faaa07c72bf979734738f328d239913ba3e043b1e98fe9a39f8b2b6"},
    {file = "cffi-1.14.5-cp35-cp35m-macosx_10_9_x86_64.whl", hash = "sha256:5de7970188bb46b7bf9858eb6890aad302577a5f6f75091fd7cdd3ef13ef3045"},
    {file = "cffi-1.14.5-cp35-cp35m-manylinux1_i686.whl", hash = "sha256:a465da611f6fa124963b91bf432d960a555563efe4ed1cc403ba5077b15370aa"},
    {file = "cffi-1.14.5-cp35-cp35m-manylinux1_x86_64.whl", hash = "sha256:d42b11d692e11b6634f7613ad8df5d6d5f8875f5d48939520d351007b3c13406"},
    {file = "cffi-1.14.5-cp35-cp35m-win32.whl", hash = "sha256:72d8d3ef52c208ee1c7b2e341f7d71c6fd3157138abf1a95166e6165dd5d4369"},
    {file = "cffi-1.14.5-cp35-cp35m-win_amd64.whl", hash = "sha256:29314480e958fd8aab22e4a58b355b629c59bf5f2ac2492b61e3dc06d8c7a315"},
    {file = "cffi-1.14.5-cp36-cp36m-macosx_10_9_x86_64.whl", hash = "sha256:3d3dd4c9e559eb172ecf00a2a7517e97d1e96de2a5e610bd9b68cea3925b4892"},
    {file = "cffi-1.14.5-cp36-cp36m-manylinux1_i686.whl", hash = "sha256:48e1c69bbacfc3d932221851b39d49e81567a4d4aac3b21258d9c24578280058"},
    {file = "cffi-1.14.5-cp36-cp36m-manylinux1_x86_64.whl", hash = "sha256:69e395c24fc60aad6bb4fa7e583698ea6cc684648e1ffb7fe85e3c1ca131a7d5"},
    {file = "cffi-1.14.5-cp36-cp36m-manylinux2014_aarch64.whl", hash = "sha256:9e93e79c2551ff263400e1e4be085a1210e12073a31c2011dbbda14bda0c6132"},
    {file = "cffi-1.14.5-cp36-cp36m-manylinux_2_17_aarch64.manylinux2014_aarch64.whl", hash = "sha256:24ec4ff2c5c0c8f9c6b87d5bb53555bf267e1e6f70e52e5a9740d32861d36b6f"},
    {file = "cffi-1.14.5-cp36-cp36m-manylinux_2_17_ppc64le.manylinux2014_ppc64le.whl", hash = "sha256:3c3f39fa737542161d8b0d680df2ec249334cd70a8f420f71c9304bd83c3cbed"},
    {file = "cffi-1.14.5-cp36-cp36m-manylinux_2_17_s390x.manylinux2014_s390x.whl", hash = "sha256:681d07b0d1e3c462dd15585ef5e33cb021321588bebd910124ef4f4fb71aef55"},
    {file = "cffi-1.14.5-cp36-cp36m-win32.whl", hash = "sha256:58e3f59d583d413809d60779492342801d6e82fefb89c86a38e040c16883be53"},
    {file = "cffi-1.14.5-cp36-cp36m-win_amd64.whl", hash = "sha256:005a36f41773e148deac64b08f233873a4d0c18b053d37da83f6af4d9087b813"},
    {file = "cffi-1.14.5-cp37-cp37m-macosx_10_9_x86_64.whl", hash = "sha256:2894f2df484ff56d717bead0a5c2abb6b9d2bf26d6960c4604d5c48bbc30ee73"},
    {file = "cffi-1.14.5-cp37-cp37m-manylinux1_i686.whl", hash = "sha256:0857f0ae312d855239a55c81ef453ee8fd24136eaba8e87a2eceba644c0d4c06"},
    {file = "cffi-1.14.5-cp37-cp37m-manylinux1_x86_64.whl", hash = "sha256:cd2868886d547469123fadc46eac7ea5253ea7fcb139f12e1dfc2bbd406427d1"},
    {file = "cffi-1.14.5-cp37-cp37m-manylinux2014_aarch64.whl", hash = "sha256:35f27e6eb43380fa080dccf676dece30bef72e4a67617ffda586641cd4508d49"},
    {file = "cffi-1.14.5-cp37-cp37m-manylinux_2_17_aarch64.manylinux2014_aarch64.whl", hash = "sha256:06d7cd1abac2ffd92e65c0609661866709b4b2d82dd15f611e602b9b188b0b69"},
    {file = "cffi-1.14.5-cp37-cp37m-manylinux_2_17_ppc64le.manylinux2014_ppc64le.whl", hash = "sha256:0f861a89e0043afec2a51fd177a567005847973be86f709bbb044d7f42fc4e05"},
    {file = "cffi-1.14.5-cp37-cp37m-manylinux_2_17_s390x.manylinux2014_s390x.whl", hash = "sha256:cc5a8e069b9ebfa22e26d0e6b97d6f9781302fe7f4f2b8776c3e1daea35f1adc"},
    {file = "cffi-1.14.5-cp37-cp37m-win32.whl", hash = "sha256:9ff227395193126d82e60319a673a037d5de84633f11279e336f9c0f189ecc62"},
    {file = "cffi-1.14.5-cp37-cp37m-win_amd64.whl", hash = "sha256:9cf8022fb8d07a97c178b02327b284521c7708d7c71a9c9c355c178ac4bbd3d4"},
    {file = "cffi-1.14.5-cp38-cp38-macosx_10_9_x86_64.whl", hash = "sha256:8b198cec6c72df5289c05b05b8b0969819783f9418e0409865dac47288d2a053"},
    {file = "cffi-1.14.5-cp38-cp38-manylinux1_i686.whl", hash = "sha256:ad17025d226ee5beec591b52800c11680fca3df50b8b29fe51d882576e039ee0"},
    {file = "cffi-1.14.5-cp38-cp38-manylinux1_x86_64.whl", hash = "sha256:6c97d7350133666fbb5cf4abdc1178c812cb205dc6f41d174a7b0f18fb93337e"},
    {file = "cffi-1.14.5-cp38-cp38-manylinux2014_aarch64.whl", hash = "sha256:8ae6299f6c68de06f136f1f9e69458eae58f1dacf10af5c17353eae03aa0d827"},
    {file = "cffi-1.14.5-cp38-cp38-manylinux_2_17_aarch64.manylinux2014_aarch64.whl", hash = "sha256:04c468b622ed31d408fea2346bec5bbffba2cc44226302a0de1ade9f5ea3d373"},
    {file = "cffi-1.14.5-cp38-cp38-manylinux_2_17_ppc64le.manylinux2014_ppc64le.whl", hash = "sha256:06db6321b7a68b2bd6df96d08a5adadc1fa0e8f419226e25b2a5fbf6ccc7350f"},
    {file = "cffi-1.14.5-cp38-cp38-manylinux_2_17_s390x.manylinux2014_s390x.whl", hash = "sha256:293e7ea41280cb28c6fcaaa0b1aa1f533b8ce060b9e701d78511e1e6c4a1de76"},
    {file = "cffi-1.14.5-cp38-cp38-win32.whl", hash = "sha256:b85eb46a81787c50650f2392b9b4ef23e1f126313b9e0e9013b35c15e4288e2e"},
    {file = "cffi-1.14.5-cp38-cp38-win_amd64.whl", hash = "sha256:1f436816fc868b098b0d63b8920de7d208c90a67212546d02f84fe78a9c26396"},
    {file = "cffi-1.14.5-cp39-cp39-macosx_10_9_x86_64.whl", hash = "sha256:1071534bbbf8cbb31b498d5d9db0f274f2f7a865adca4ae429e147ba40f73dea"},
    {file = "cffi-1.14.5-cp39-cp39-manylinux1_i686.whl", hash = "sha256:9de2e279153a443c656f2defd67769e6d1e4163952b3c622dcea5b08a6405322"},
    {file = "cffi-1.14.5-cp39-cp39-manylinux1_x86_64.whl", hash = "sha256:6e4714cc64f474e4d6e37cfff31a814b509a35cb17de4fb1999907575684479c"},
    {file = "cffi-1.14.5-cp39-cp39-manylinux2014_aarch64.whl", hash = "sha256:158d0d15119b4b7ff6b926536763dc0714313aa59e320ddf787502c70c4d4bee"},
    {file = "cffi-1.14.5-cp39-cp39-manylinux_2_17_aarch64.manylinux2014_aarch64.whl", hash = "sha256:1bf1ac1984eaa7675ca8d5745a8cb87ef7abecb5592178406e55858d411eadc0"},
    {file = "cffi-1.14.5-cp39-cp39-manylinux_2_17_ppc64le.manylinux2014_ppc64le.whl", hash = "sha256:df5052c5d867c1ea0b311fb7c3cd28b19df469c056f7fdcfe88c7473aa63e333"},
    {file = "cffi-1.14.5-cp39-cp39-manylinux_2_17_s390x.manylinux2014_s390x.whl", hash = "sha256:24a570cd11895b60829e941f2613a4f79df1a27344cbbb82164ef2e0116f09c7"},
    {file = "cffi-1.14.5-cp39-cp39-win32.whl", hash = "sha256:afb29c1ba2e5a3736f1c301d9d0abe3ec8b86957d04ddfa9d7a6a42b9367e396"},
    {file = "cffi-1.14.5-cp39-cp39-win_amd64.whl", hash = "sha256:f2d45f97ab6bb54753eab54fffe75aaf3de4ff2341c9daee1987ee1837636f1d"},
    {file = "cffi-1.14.5.tar.gz", hash = "sha256:fd78e5fee591709f32ef6edb9a015b4aa1a5022598e36227500c8f4e02328d9c"},
]
cfgv = [
    {file = "cfgv-3.3.0-py2.py3-none-any.whl", hash = "sha256:b449c9c6118fe8cca7fa5e00b9ec60ba08145d281d52164230a69211c5d597a1"},
    {file = "cfgv-3.3.0.tar.gz", hash = "sha256:9e600479b3b99e8af981ecdfc80a0296104ee610cab48a5ae4ffd0b668650eb1"},
]
chardet = [
    {file = "chardet-4.0.0-py2.py3-none-any.whl", hash = "sha256:f864054d66fd9118f2e67044ac8981a54775ec5b67aed0441892edb553d21da5"},
    {file = "chardet-4.0.0.tar.gz", hash = "sha256:0d6f53a15db4120f2b08c94f11e7d93d2c911ee118b6b30a04ec3ee8310179fa"},
]
click = [
    {file = "click-7.1.2-py2.py3-none-any.whl", hash = "sha256:dacca89f4bfadd5de3d7489b7c8a566eee0d3676333fbb50030263894c38c0dc"},
    {file = "click-7.1.2.tar.gz", hash = "sha256:d2b5255c7c6349bc1bd1e59e08cd12acbbd63ce649f2588755783aa94dfb6b1a"},
]
colorama = [
    {file = "colorama-0.4.4-py2.py3-none-any.whl", hash = "sha256:9f47eda37229f68eee03b24b9748937c7dc3868f906e8ba69fbcbdd3bc5dc3e2"},
    {file = "colorama-0.4.4.tar.gz", hash = "sha256:5941b2b48a20143d2267e95b1c2a7603ce057ee39fd88e7329b0c292aa16869b"},
]
colorlog = [
    {file = "colorlog-5.0.1-py2.py3-none-any.whl", hash = "sha256:4e6be13d9169254e2ded6526a6a4a1abb8ac564f2fa65b310a98e4ca5bea2c04"},
    {file = "colorlog-5.0.1.tar.gz", hash = "sha256:f17c013a06962b02f4449ee07cfdbe6b287df29efc2c9a1515b4a376f4e588ea"},
]
coverage = [
    {file = "coverage-5.5-cp27-cp27m-macosx_10_9_x86_64.whl", hash = "sha256:b6d534e4b2ab35c9f93f46229363e17f63c53ad01330df9f2d6bd1187e5eaacf"},
    {file = "coverage-5.5-cp27-cp27m-manylinux1_i686.whl", hash = "sha256:b7895207b4c843c76a25ab8c1e866261bcfe27bfaa20c192de5190121770672b"},
    {file = "coverage-5.5-cp27-cp27m-manylinux1_x86_64.whl", hash = "sha256:c2723d347ab06e7ddad1a58b2a821218239249a9e4365eaff6649d31180c1669"},
    {file = "coverage-5.5-cp27-cp27m-manylinux2010_i686.whl", hash = "sha256:900fbf7759501bc7807fd6638c947d7a831fc9fdf742dc10f02956ff7220fa90"},
    {file = "coverage-5.5-cp27-cp27m-manylinux2010_x86_64.whl", hash = "sha256:004d1880bed2d97151facef49f08e255a20ceb6f9432df75f4eef018fdd5a78c"},
    {file = "coverage-5.5-cp27-cp27m-win32.whl", hash = "sha256:06191eb60f8d8a5bc046f3799f8a07a2d7aefb9504b0209aff0b47298333302a"},
    {file = "coverage-5.5-cp27-cp27m-win_amd64.whl", hash = "sha256:7501140f755b725495941b43347ba8a2777407fc7f250d4f5a7d2a1050ba8e82"},
    {file = "coverage-5.5-cp27-cp27mu-manylinux1_i686.whl", hash = "sha256:372da284cfd642d8e08ef606917846fa2ee350f64994bebfbd3afb0040436905"},
    {file = "coverage-5.5-cp27-cp27mu-manylinux1_x86_64.whl", hash = "sha256:8963a499849a1fc54b35b1c9f162f4108017b2e6db2c46c1bed93a72262ed083"},
    {file = "coverage-5.5-cp27-cp27mu-manylinux2010_i686.whl", hash = "sha256:869a64f53488f40fa5b5b9dcb9e9b2962a66a87dab37790f3fcfb5144b996ef5"},
    {file = "coverage-5.5-cp27-cp27mu-manylinux2010_x86_64.whl", hash = "sha256:4a7697d8cb0f27399b0e393c0b90f0f1e40c82023ea4d45d22bce7032a5d7b81"},
    {file = "coverage-5.5-cp310-cp310-macosx_10_14_x86_64.whl", hash = "sha256:8d0a0725ad7c1a0bcd8d1b437e191107d457e2ec1084b9f190630a4fb1af78e6"},
    {file = "coverage-5.5-cp310-cp310-manylinux1_x86_64.whl", hash = "sha256:51cb9476a3987c8967ebab3f0fe144819781fca264f57f89760037a2ea191cb0"},
    {file = "coverage-5.5-cp310-cp310-win_amd64.whl", hash = "sha256:c0891a6a97b09c1f3e073a890514d5012eb256845c451bd48f7968ef939bf4ae"},
    {file = "coverage-5.5-cp35-cp35m-macosx_10_9_x86_64.whl", hash = "sha256:3487286bc29a5aa4b93a072e9592f22254291ce96a9fbc5251f566b6b7343cdb"},
    {file = "coverage-5.5-cp35-cp35m-manylinux1_i686.whl", hash = "sha256:deee1077aae10d8fa88cb02c845cfba9b62c55e1183f52f6ae6a2df6a2187160"},
    {file = "coverage-5.5-cp35-cp35m-manylinux1_x86_64.whl", hash = "sha256:f11642dddbb0253cc8853254301b51390ba0081750a8ac03f20ea8103f0c56b6"},
    {file = "coverage-5.5-cp35-cp35m-manylinux2010_i686.whl", hash = "sha256:6c90e11318f0d3c436a42409f2749ee1a115cd8b067d7f14c148f1ce5574d701"},
    {file = "coverage-5.5-cp35-cp35m-manylinux2010_x86_64.whl", hash = "sha256:30c77c1dc9f253283e34c27935fded5015f7d1abe83bc7821680ac444eaf7793"},
    {file = "coverage-5.5-cp35-cp35m-win32.whl", hash = "sha256:9a1ef3b66e38ef8618ce5fdc7bea3d9f45f3624e2a66295eea5e57966c85909e"},
    {file = "coverage-5.5-cp35-cp35m-win_amd64.whl", hash = "sha256:972c85d205b51e30e59525694670de6a8a89691186012535f9d7dbaa230e42c3"},
    {file = "coverage-5.5-cp36-cp36m-macosx_10_9_x86_64.whl", hash = "sha256:af0e781009aaf59e25c5a678122391cb0f345ac0ec272c7961dc5455e1c40066"},
    {file = "coverage-5.5-cp36-cp36m-manylinux1_i686.whl", hash = "sha256:74d881fc777ebb11c63736622b60cb9e4aee5cace591ce274fb69e582a12a61a"},
    {file = "coverage-5.5-cp36-cp36m-manylinux1_x86_64.whl", hash = "sha256:92b017ce34b68a7d67bd6d117e6d443a9bf63a2ecf8567bb3d8c6c7bc5014465"},
    {file = "coverage-5.5-cp36-cp36m-manylinux2010_i686.whl", hash = "sha256:d636598c8305e1f90b439dbf4f66437de4a5e3c31fdf47ad29542478c8508bbb"},
    {file = "coverage-5.5-cp36-cp36m-manylinux2010_x86_64.whl", hash = "sha256:41179b8a845742d1eb60449bdb2992196e211341818565abded11cfa90efb821"},
    {file = "coverage-5.5-cp36-cp36m-win32.whl", hash = "sha256:040af6c32813fa3eae5305d53f18875bedd079960822ef8ec067a66dd8afcd45"},
    {file = "coverage-5.5-cp36-cp36m-win_amd64.whl", hash = "sha256:5fec2d43a2cc6965edc0bb9e83e1e4b557f76f843a77a2496cbe719583ce8184"},
    {file = "coverage-5.5-cp37-cp37m-macosx_10_9_x86_64.whl", hash = "sha256:18ba8bbede96a2c3dde7b868de9dcbd55670690af0988713f0603f037848418a"},
    {file = "coverage-5.5-cp37-cp37m-manylinux1_i686.whl", hash = "sha256:2910f4d36a6a9b4214bb7038d537f015346f413a975d57ca6b43bf23d6563b53"},
    {file = "coverage-5.5-cp37-cp37m-manylinux1_x86_64.whl", hash = "sha256:f0b278ce10936db1a37e6954e15a3730bea96a0997c26d7fee88e6c396c2086d"},
    {file = "coverage-5.5-cp37-cp37m-manylinux2010_i686.whl", hash = "sha256:796c9c3c79747146ebd278dbe1e5c5c05dd6b10cc3bcb8389dfdf844f3ead638"},
    {file = "coverage-5.5-cp37-cp37m-manylinux2010_x86_64.whl", hash = "sha256:53194af30d5bad77fcba80e23a1441c71abfb3e01192034f8246e0d8f99528f3"},
    {file = "coverage-5.5-cp37-cp37m-win32.whl", hash = "sha256:184a47bbe0aa6400ed2d41d8e9ed868b8205046518c52464fde713ea06e3a74a"},
    {file = "coverage-5.5-cp37-cp37m-win_amd64.whl", hash = "sha256:2949cad1c5208b8298d5686d5a85b66aae46d73eec2c3e08c817dd3513e5848a"},
    {file = "coverage-5.5-cp38-cp38-macosx_10_9_x86_64.whl", hash = "sha256:217658ec7187497e3f3ebd901afdca1af062b42cfe3e0dafea4cced3983739f6"},
    {file = "coverage-5.5-cp38-cp38-manylinux1_i686.whl", hash = "sha256:1aa846f56c3d49205c952d8318e76ccc2ae23303351d9270ab220004c580cfe2"},
    {file = "coverage-5.5-cp38-cp38-manylinux1_x86_64.whl", hash = "sha256:24d4a7de75446be83244eabbff746d66b9240ae020ced65d060815fac3423759"},
    {file = "coverage-5.5-cp38-cp38-manylinux2010_i686.whl", hash = "sha256:d1f8bf7b90ba55699b3a5e44930e93ff0189aa27186e96071fac7dd0d06a1873"},
    {file = "coverage-5.5-cp38-cp38-manylinux2010_x86_64.whl", hash = "sha256:970284a88b99673ccb2e4e334cfb38a10aab7cd44f7457564d11898a74b62d0a"},
    {file = "coverage-5.5-cp38-cp38-win32.whl", hash = "sha256:01d84219b5cdbfc8122223b39a954820929497a1cb1422824bb86b07b74594b6"},
    {file = "coverage-5.5-cp38-cp38-win_amd64.whl", hash = "sha256:2e0d881ad471768bf6e6c2bf905d183543f10098e3b3640fc029509530091502"},
    {file = "coverage-5.5-cp39-cp39-macosx_10_9_x86_64.whl", hash = "sha256:d1f9ce122f83b2305592c11d64f181b87153fc2c2bbd3bb4a3dde8303cfb1a6b"},
    {file = "coverage-5.5-cp39-cp39-manylinux1_i686.whl", hash = "sha256:13c4ee887eca0f4c5a247b75398d4114c37882658300e153113dafb1d76de529"},
    {file = "coverage-5.5-cp39-cp39-manylinux1_x86_64.whl", hash = "sha256:52596d3d0e8bdf3af43db3e9ba8dcdaac724ba7b5ca3f6358529d56f7a166f8b"},
    {file = "coverage-5.5-cp39-cp39-manylinux2010_i686.whl", hash = "sha256:2cafbbb3af0733db200c9b5f798d18953b1a304d3f86a938367de1567f4b5bff"},
    {file = "coverage-5.5-cp39-cp39-manylinux2010_x86_64.whl", hash = "sha256:44d654437b8ddd9eee7d1eaee28b7219bec228520ff809af170488fd2fed3e2b"},
    {file = "coverage-5.5-cp39-cp39-win32.whl", hash = "sha256:d314ed732c25d29775e84a960c3c60808b682c08d86602ec2c3008e1202e3bb6"},
    {file = "coverage-5.5-cp39-cp39-win_amd64.whl", hash = "sha256:13034c4409db851670bc9acd836243aeee299949bd5673e11844befcb0149f03"},
    {file = "coverage-5.5-pp36-none-any.whl", hash = "sha256:f030f8873312a16414c0d8e1a1ddff2d3235655a2174e3648b4fa66b3f2f1079"},
    {file = "coverage-5.5-pp37-none-any.whl", hash = "sha256:2a3859cb82dcbda1cfd3e6f71c27081d18aa251d20a17d87d26d4cd216fb0af4"},
    {file = "coverage-5.5.tar.gz", hash = "sha256:ebe78fe9a0e874362175b02371bdfbee64d8edc42a044253ddf4ee7d3c15212c"},
]
cryptography = [
    {file = "cryptography-3.4.7-cp36-abi3-macosx_10_10_x86_64.whl", hash = "sha256:3d8427734c781ea5f1b41d6589c293089704d4759e34597dce91014ac125aad1"},
    {file = "cryptography-3.4.7-cp36-abi3-macosx_11_0_arm64.whl", hash = "sha256:8e56e16617872b0957d1c9742a3f94b43533447fd78321514abbe7db216aa250"},
    {file = "cryptography-3.4.7-cp36-abi3-manylinux2010_x86_64.whl", hash = "sha256:37340614f8a5d2fb9aeea67fd159bfe4f5f4ed535b1090ce8ec428b2f15a11f2"},
    {file = "cryptography-3.4.7-cp36-abi3-manylinux2014_aarch64.whl", hash = "sha256:240f5c21aef0b73f40bb9f78d2caff73186700bf1bc6b94285699aff98cc16c6"},
    {file = "cryptography-3.4.7-cp36-abi3-manylinux2014_x86_64.whl", hash = "sha256:1e056c28420c072c5e3cb36e2b23ee55e260cb04eee08f702e0edfec3fb51959"},
    {file = "cryptography-3.4.7-cp36-abi3-win32.whl", hash = "sha256:0f1212a66329c80d68aeeb39b8a16d54ef57071bf22ff4e521657b27372e327d"},
    {file = "cryptography-3.4.7-cp36-abi3-win_amd64.whl", hash = "sha256:de4e5f7f68220d92b7637fc99847475b59154b7a1b3868fb7385337af54ac9ca"},
    {file = "cryptography-3.4.7-pp36-pypy36_pp73-manylinux2010_x86_64.whl", hash = "sha256:26965837447f9c82f1855e0bc8bc4fb910240b6e0d16a664bb722df3b5b06873"},
    {file = "cryptography-3.4.7-pp36-pypy36_pp73-manylinux2014_x86_64.whl", hash = "sha256:eb8cc2afe8b05acbd84a43905832ec78e7b3873fb124ca190f574dca7389a87d"},
    {file = "cryptography-3.4.7-pp37-pypy37_pp73-manylinux2010_x86_64.whl", hash = "sha256:7ec5d3b029f5fa2b179325908b9cd93db28ab7b85bb6c1db56b10e0b54235177"},
    {file = "cryptography-3.4.7-pp37-pypy37_pp73-manylinux2014_x86_64.whl", hash = "sha256:ee77aa129f481be46f8d92a1a7db57269a2f23052d5f2433b4621bb457081cc9"},
    {file = "cryptography-3.4.7.tar.gz", hash = "sha256:3d10de8116d25649631977cb37da6cbdd2d6fa0e0281d014a5b7d337255ca713"},
]
darglint = [
    {file = "darglint-1.8.0-py3-none-any.whl", hash = "sha256:ac6797bcc918cd8d8f14c168a4a364f54e1aeb4ced59db58e7e4c6dfec2fe15c"},
    {file = "darglint-1.8.0.tar.gz", hash = "sha256:aa605ef47817a6d14797d32b390466edab621768ea4ca5cc0f3c54f6d8dcaec8"},
]
distlib = [
    {file = "distlib-0.3.2-py2.py3-none-any.whl", hash = "sha256:23e223426b28491b1ced97dc3bbe183027419dfc7982b4fa2f05d5f3ff10711c"},
    {file = "distlib-0.3.2.zip", hash = "sha256:106fef6dc37dd8c0e2c0a60d3fca3e77460a48907f335fa28420463a6f799736"},
]
django = [
    {file = "Django-3.2.4-py3-none-any.whl", hash = "sha256:ea735cbbbb3b2fba6d4da4784a0043d84c67c92f1fdf15ad6db69900e792c10f"},
    {file = "Django-3.2.4.tar.gz", hash = "sha256:66c9d8db8cc6fe938a28b7887c1596e42d522e27618562517cc8929eb7e7f296"},
]
django-admin-display = [
    {file = "django-admin-display-1.3.0.tar.gz", hash = "sha256:8ee2a0c8d360099919072e18af5f93c67a4fbf6c272acb16f9558bc9935a21ee"},
    {file = "django_admin_display-1.3.0-py3-none-any.whl", hash = "sha256:d7491cd817d4dbf36f020a69f99db7687e3d1470207dc3f2cf649e53ead307d0"},
]
django-mock-queries = [
    {file = "django_mock_queries-2.1.6.tar.gz", hash = "sha256:60eac2b7e4edddd6db500e138588a2459cd511cde0c3db2e5c93c665b81988c7"},
]
django-stubs = [
    {file = "django-stubs-1.8.0.tar.gz", hash = "sha256:717967d7fee0a6af0746724a0be80d72831a982a40fa8f245a6a46f4cafd157b"},
    {file = "django_stubs-1.8.0-py3-none-any.whl", hash = "sha256:bde9e44e3c4574c2454e74a3e607cc3bc23b0441bb7d1312cd677d5e30984b74"},
]
django-stubs-ext = [
    {file = "django-stubs-ext-0.2.0.tar.gz", hash = "sha256:c14f297835a42c1122421ec7e2d06579996b29d33b8016002762afa5d78863af"},
    {file = "django_stubs_ext-0.2.0-py3-none-any.whl", hash = "sha256:bd4a1e36ef2ba0ef15801933c85c68e59b383302c873795c6ecfc25950c7ecdb"},
]
djangorestframework = [
    {file = "djangorestframework-3.12.4-py3-none-any.whl", hash = "sha256:6d1d59f623a5ad0509fe0d6bfe93cbdfe17b8116ebc8eda86d45f6e16e819aaf"},
    {file = "djangorestframework-3.12.4.tar.gz", hash = "sha256:f747949a8ddac876e879190df194b925c177cdeb725a099db1460872f7c0a7f2"},
]
dparse = [
    {file = "dparse-0.5.1-py3-none-any.whl", hash = "sha256:e953a25e44ebb60a5c6efc2add4420c177f1d8404509da88da9729202f306994"},
    {file = "dparse-0.5.1.tar.gz", hash = "sha256:a1b5f169102e1c894f9a7d5ccf6f9402a836a5d24be80a986c7ce9eaed78f367"},
]
filelock = [
    {file = "filelock-3.0.12-py3-none-any.whl", hash = "sha256:929b7d63ec5b7d6b71b0fa5ac14e030b3f70b75747cef1b10da9b879fef15836"},
    {file = "filelock-3.0.12.tar.gz", hash = "sha256:18d82244ee114f543149c66a6e0c14e9c4f8a1044b5cdaadd0f82159d6a6ff59"},
]
graphql-core = [
    {file = "graphql-core-3.1.5.tar.gz", hash = "sha256:a755635d1d364a17e8d270347000722351aaa03f1ab7d280878aae82fc68b1f3"},
    {file = "graphql_core-3.1.5-py3-none-any.whl", hash = "sha256:91d96ef0e86665777bb7115d3bbb6b0326f43dc7dbcdd60da5486a27a50cfb11"},
]
hupper = [
    {file = "hupper-1.10.3-py2.py3-none-any.whl", hash = "sha256:f683850d62598c02faf3c7cdaaa727d8cbe3c5a2497a5737a8358386903b2601"},
    {file = "hupper-1.10.3.tar.gz", hash = "sha256:cd6f51b72c7587bc9bce8a65ecd025a1e95f1b03284519bfe91284d010316cd9"},
]
identify = [
    {file = "identify-2.2.10-py2.py3-none-any.whl", hash = "sha256:18d0c531ee3dbc112fa6181f34faa179de3f57ea57ae2899754f16a7e0ff6421"},
    {file = "identify-2.2.10.tar.gz", hash = "sha256:5b41f71471bc738e7b586308c3fca172f78940195cb3bf6734c1e66fdac49306"},
]
idna = [
    {file = "idna-2.10-py2.py3-none-any.whl", hash = "sha256:b97d804b1e9b523befed77c48dacec60e6dcb0b5391d57af6a65a312a90648c0"},
    {file = "idna-2.10.tar.gz", hash = "sha256:b307872f855b18632ce0c21c5e45be78c0ea7ae4c15c828c20788b26921eb3f6"},
]
importlib-metadata = [
    {file = "importlib_metadata-4.6.0-py3-none-any.whl", hash = "sha256:c6513572926a96458f8c8f725bf0e00108fba0c9583ade9bd15b869c9d726e33"},
    {file = "importlib_metadata-4.6.0.tar.gz", hash = "sha256:4a5611fea3768d3d967c447ab4e93f567d95db92225b43b7b238dbfb855d70bb"},
]
iniconfig = [
    {file = "iniconfig-1.1.1-py2.py3-none-any.whl", hash = "sha256:011e24c64b7f47f6ebd835bb12a743f2fbe9a26d4cecaa7f53bc4f35ee9da8b3"},
    {file = "iniconfig-1.1.1.tar.gz", hash = "sha256:bc3af051d7d14b2ee5ef9969666def0cd1a000e121eaea580d4a313df4b37f32"},
]
isort = [
    {file = "isort-5.9.1-py3-none-any.whl", hash = "sha256:8e2c107091cfec7286bc0f68a547d0ba4c094d460b732075b6fba674f1035c0c"},
    {file = "isort-5.9.1.tar.gz", hash = "sha256:83510593e07e433b77bd5bff0f6f607dbafa06d1a89022616f02d8b699cfcd56"},
]
lazy-object-proxy = [
    {file = "lazy-object-proxy-1.6.0.tar.gz", hash = "sha256:489000d368377571c6f982fba6497f2aa13c6d1facc40660963da62f5c379726"},
    {file = "lazy_object_proxy-1.6.0-cp27-cp27m-macosx_10_14_x86_64.whl", hash = "sha256:c6938967f8528b3668622a9ed3b31d145fab161a32f5891ea7b84f6b790be05b"},
    {file = "lazy_object_proxy-1.6.0-cp27-cp27m-win32.whl", hash = "sha256:ebfd274dcd5133e0afae738e6d9da4323c3eb021b3e13052d8cbd0e457b1256e"},
    {file = "lazy_object_proxy-1.6.0-cp27-cp27m-win_amd64.whl", hash = "sha256:ed361bb83436f117f9917d282a456f9e5009ea12fd6de8742d1a4752c3017e93"},
    {file = "lazy_object_proxy-1.6.0-cp27-cp27mu-manylinux1_x86_64.whl", hash = "sha256:d900d949b707778696fdf01036f58c9876a0d8bfe116e8d220cfd4b15f14e741"},
    {file = "lazy_object_proxy-1.6.0-cp36-cp36m-manylinux1_x86_64.whl", hash = "sha256:5743a5ab42ae40caa8421b320ebf3a998f89c85cdc8376d6b2e00bd12bd1b587"},
    {file = "lazy_object_proxy-1.6.0-cp36-cp36m-manylinux2014_aarch64.whl", hash = "sha256:bf34e368e8dd976423396555078def5cfc3039ebc6fc06d1ae2c5a65eebbcde4"},
    {file = "lazy_object_proxy-1.6.0-cp36-cp36m-win32.whl", hash = "sha256:b579f8acbf2bdd9ea200b1d5dea36abd93cabf56cf626ab9c744a432e15c815f"},
    {file = "lazy_object_proxy-1.6.0-cp36-cp36m-win_amd64.whl", hash = "sha256:4f60460e9f1eb632584c9685bccea152f4ac2130e299784dbaf9fae9f49891b3"},
    {file = "lazy_object_proxy-1.6.0-cp37-cp37m-manylinux1_x86_64.whl", hash = "sha256:d7124f52f3bd259f510651450e18e0fd081ed82f3c08541dffc7b94b883aa981"},
    {file = "lazy_object_proxy-1.6.0-cp37-cp37m-manylinux2014_aarch64.whl", hash = "sha256:22ddd618cefe54305df49e4c069fa65715be4ad0e78e8d252a33debf00f6ede2"},
    {file = "lazy_object_proxy-1.6.0-cp37-cp37m-win32.whl", hash = "sha256:9d397bf41caad3f489e10774667310d73cb9c4258e9aed94b9ec734b34b495fd"},
    {file = "lazy_object_proxy-1.6.0-cp37-cp37m-win_amd64.whl", hash = "sha256:24a5045889cc2729033b3e604d496c2b6f588c754f7a62027ad4437a7ecc4837"},
    {file = "lazy_object_proxy-1.6.0-cp38-cp38-manylinux1_x86_64.whl", hash = "sha256:17e0967ba374fc24141738c69736da90e94419338fd4c7c7bef01ee26b339653"},
    {file = "lazy_object_proxy-1.6.0-cp38-cp38-manylinux2014_aarch64.whl", hash = "sha256:410283732af311b51b837894fa2f24f2c0039aa7f220135192b38fcc42bd43d3"},
    {file = "lazy_object_proxy-1.6.0-cp38-cp38-win32.whl", hash = "sha256:85fb7608121fd5621cc4377a8961d0b32ccf84a7285b4f1d21988b2eae2868e8"},
    {file = "lazy_object_proxy-1.6.0-cp38-cp38-win_amd64.whl", hash = "sha256:d1c2676e3d840852a2de7c7d5d76407c772927addff8d742b9808fe0afccebdf"},
    {file = "lazy_object_proxy-1.6.0-cp39-cp39-macosx_10_14_x86_64.whl", hash = "sha256:b865b01a2e7f96db0c5d12cfea590f98d8c5ba64ad222300d93ce6ff9138bcad"},
    {file = "lazy_object_proxy-1.6.0-cp39-cp39-manylinux1_x86_64.whl", hash = "sha256:4732c765372bd78a2d6b2150a6e99d00a78ec963375f236979c0626b97ed8e43"},
    {file = "lazy_object_proxy-1.6.0-cp39-cp39-manylinux2014_aarch64.whl", hash = "sha256:9698110e36e2df951c7c36b6729e96429c9c32b3331989ef19976592c5f3c77a"},
    {file = "lazy_object_proxy-1.6.0-cp39-cp39-win32.whl", hash = "sha256:1fee665d2638491f4d6e55bd483e15ef21f6c8c2095f235fef72601021e64f61"},
    {file = "lazy_object_proxy-1.6.0-cp39-cp39-win_amd64.whl", hash = "sha256:f5144c75445ae3ca2057faac03fda5a902eff196702b0a24daf1d6ce0650514b"},
]
mccabe = [
    {file = "mccabe-0.6.1-py2.py3-none-any.whl", hash = "sha256:ab8a6258860da4b6677da4bd2fe5dc2c659cff31b3ee4f7f5d64e79735b80d42"},
    {file = "mccabe-0.6.1.tar.gz", hash = "sha256:dd8d182285a0fe56bace7f45b5e7d1a6ebcbf524e8f3bd87eb0f125271b8831f"},
]
mock = [
    {file = "mock-4.0.3-py3-none-any.whl", hash = "sha256:122fcb64ee37cfad5b3f48d7a7d51875d7031aaf3d8be7c42e2bee25044eee62"},
    {file = "mock-4.0.3.tar.gz", hash = "sha256:7d3fbbde18228f4ff2f1f119a45cdffa458b4c0dee32eb4d2bb2f82554bac7bc"},
]
model-bakery = [
    {file = "model_bakery-1.1.1-py2.py3-none-any.whl", hash = "sha256:320d9e78fad1605a08bfb93affae42ba027300e2e973a235e12b102f78e97f7d"},
    {file = "model_bakery-1.1.1.tar.gz", hash = "sha256:e2f0522a4b7d3cc1b6f88e95ac87cefd9317516274bb126f54488f47fe3aaafd"},
]
mypy = [
    {file = "mypy-0.910-cp35-cp35m-macosx_10_9_x86_64.whl", hash = "sha256:a155d80ea6cee511a3694b108c4494a39f42de11ee4e61e72bc424c490e46457"},
    {file = "mypy-0.910-cp35-cp35m-manylinux1_x86_64.whl", hash = "sha256:b94e4b785e304a04ea0828759172a15add27088520dc7e49ceade7834275bedb"},
    {file = "mypy-0.910-cp35-cp35m-manylinux2010_x86_64.whl", hash = "sha256:088cd9c7904b4ad80bec811053272986611b84221835e079be5bcad029e79dd9"},
    {file = "mypy-0.910-cp35-cp35m-win_amd64.whl", hash = "sha256:adaeee09bfde366d2c13fe6093a7df5df83c9a2ba98638c7d76b010694db760e"},
    {file = "mypy-0.910-cp36-cp36m-macosx_10_9_x86_64.whl", hash = "sha256:ecd2c3fe726758037234c93df7e98deb257fd15c24c9180dacf1ef829da5f921"},
    {file = "mypy-0.910-cp36-cp36m-manylinux1_x86_64.whl", hash = "sha256:d9dd839eb0dc1bbe866a288ba3c1afc33a202015d2ad83b31e875b5905a079b6"},
    {file = "mypy-0.910-cp36-cp36m-manylinux2010_x86_64.whl", hash = "sha256:3e382b29f8e0ccf19a2df2b29a167591245df90c0b5a2542249873b5c1d78212"},
    {file = "mypy-0.910-cp36-cp36m-win_amd64.whl", hash = "sha256:53fd2eb27a8ee2892614370896956af2ff61254c275aaee4c230ae771cadd885"},
    {file = "mypy-0.910-cp37-cp37m-macosx_10_9_x86_64.whl", hash = "sha256:b6fb13123aeef4a3abbcfd7e71773ff3ff1526a7d3dc538f3929a49b42be03f0"},
    {file = "mypy-0.910-cp37-cp37m-manylinux1_x86_64.whl", hash = "sha256:e4dab234478e3bd3ce83bac4193b2ecd9cf94e720ddd95ce69840273bf44f6de"},
    {file = "mypy-0.910-cp37-cp37m-manylinux2010_x86_64.whl", hash = "sha256:7df1ead20c81371ccd6091fa3e2878559b5c4d4caadaf1a484cf88d93ca06703"},
    {file = "mypy-0.910-cp37-cp37m-win_amd64.whl", hash = "sha256:0aadfb2d3935988ec3815952e44058a3100499f5be5b28c34ac9d79f002a4a9a"},
    {file = "mypy-0.910-cp38-cp38-macosx_10_9_x86_64.whl", hash = "sha256:ec4e0cd079db280b6bdabdc807047ff3e199f334050db5cbb91ba3e959a67504"},
    {file = "mypy-0.910-cp38-cp38-manylinux1_x86_64.whl", hash = "sha256:119bed3832d961f3a880787bf621634ba042cb8dc850a7429f643508eeac97b9"},
    {file = "mypy-0.910-cp38-cp38-manylinux2010_x86_64.whl", hash = "sha256:866c41f28cee548475f146aa4d39a51cf3b6a84246969f3759cb3e9c742fc072"},
    {file = "mypy-0.910-cp38-cp38-win_amd64.whl", hash = "sha256:ceb6e0a6e27fb364fb3853389607cf7eb3a126ad335790fa1e14ed02fba50811"},
    {file = "mypy-0.910-cp39-cp39-macosx_10_9_x86_64.whl", hash = "sha256:1a85e280d4d217150ce8cb1a6dddffd14e753a4e0c3cf90baabb32cefa41b59e"},
    {file = "mypy-0.910-cp39-cp39-macosx_11_0_arm64.whl", hash = "sha256:42c266ced41b65ed40a282c575705325fa7991af370036d3f134518336636f5b"},
    {file = "mypy-0.910-cp39-cp39-manylinux1_x86_64.whl", hash = "sha256:3c4b8ca36877fc75339253721f69603a9c7fdb5d4d5a95a1a1b899d8b86a4de2"},
    {file = "mypy-0.910-cp39-cp39-manylinux2010_x86_64.whl", hash = "sha256:c0df2d30ed496a08de5daed2a9ea807d07c21ae0ab23acf541ab88c24b26ab97"},
    {file = "mypy-0.910-cp39-cp39-win_amd64.whl", hash = "sha256:c6c2602dffb74867498f86e6129fd52a2770c48b7cd3ece77ada4fa38f94eba8"},
    {file = "mypy-0.910-py3-none-any.whl", hash = "sha256:ef565033fa5a958e62796867b1df10c40263ea9ded87164d67572834e57a174d"},
    {file = "mypy-0.910.tar.gz", hash = "sha256:704098302473cb31a218f1775a873b376b30b4c18229421e9e9dc8916fd16150"},
]
mypy-extensions = [
    {file = "mypy_extensions-0.4.3-py2.py3-none-any.whl", hash = "sha256:090fedd75945a69ae91ce1303b5824f428daf5a028d2f6ab8a299250a846f15d"},
    {file = "mypy_extensions-0.4.3.tar.gz", hash = "sha256:2d82818f5bb3e369420cb3c4060a7970edba416647068eb4c5343488a6c604a8"},
]
nodeenv = [
    {file = "nodeenv-1.6.0-py2.py3-none-any.whl", hash = "sha256:621e6b7076565ddcacd2db0294c0381e01fd28945ab36bcf00f41c5daf63bef7"},
    {file = "nodeenv-1.6.0.tar.gz", hash = "sha256:3ef13ff90291ba2a4a7a4ff9a979b63ffdd00a464dbe04acf0ea6471517a4c2b"},
]
nox = [
    {file = "nox-2021.6.12-py3-none-any.whl", hash = "sha256:1e90df301f6622efb1c29d1586e5a5755846b1eb99b2764230304f8fa31d1734"},
    {file = "nox-2021.6.12.tar.gz", hash = "sha256:955dbeb8e657a08226f8c1c8f8d1e2a40fe5438a792056314f351e504639a80f"},
]
packaging = [
    {file = "packaging-20.9-py2.py3-none-any.whl", hash = "sha256:67714da7f7bc052e064859c05c595155bd1ee9f69f76557e21f051443c20947a"},
    {file = "packaging-20.9.tar.gz", hash = "sha256:5b327ac1320dc863dca72f4514ecc086f31186744b84a230374cc1fd776feae5"},
]
pluggy = [
    {file = "pluggy-0.13.1-py2.py3-none-any.whl", hash = "sha256:966c145cd83c96502c3c3868f50408687b38434af77734af1e9ca461a4081d2d"},
    {file = "pluggy-0.13.1.tar.gz", hash = "sha256:15b2acde666561e1298d71b523007ed7364de07029219b604cf808bfa1c765b0"},
]
pre-commit = [
    {file = "pre_commit-2.13.0-py2.py3-none-any.whl", hash = "sha256:b679d0fddd5b9d6d98783ae5f10fd0c4c59954f375b70a58cbe1ce9bcf9809a4"},
    {file = "pre_commit-2.13.0.tar.gz", hash = "sha256:764972c60693dc668ba8e86eb29654ec3144501310f7198742a767bec385a378"},
]
pre-commit-hooks = [
    {file = "pre_commit_hooks-4.0.1-py2.py3-none-any.whl", hash = "sha256:6efe92c7613c311abc7dd06817fc016f222d9289fe24b261e64412b0af96c662"},
    {file = "pre_commit_hooks-4.0.1.tar.gz", hash = "sha256:99f1b9fc00a82e6588990b6b92edcdf4bec9c3d65c6272b8867be389055ce05e"},
]
py = [
    {file = "py-1.10.0-py2.py3-none-any.whl", hash = "sha256:3b80836aa6d1feeaa108e046da6423ab8f6ceda6468545ae8d02d9d58d18818a"},
    {file = "py-1.10.0.tar.gz", hash = "sha256:21b81bda15b66ef5e1a777a21c4dcd9c20ad3efd0b3f817e7a809035269e1bd3"},
]
pycodestyle = [
    {file = "pycodestyle-2.7.0-py2.py3-none-any.whl", hash = "sha256:514f76d918fcc0b55c6680472f0a37970994e07bbb80725808c17089be302068"},
    {file = "pycodestyle-2.7.0.tar.gz", hash = "sha256:c389c1d06bf7904078ca03399a4816f974a1d590090fecea0c63ec26ebaf1cef"},
]
pycparser = [
    {file = "pycparser-2.20-py2.py3-none-any.whl", hash = "sha256:7582ad22678f0fcd81102833f60ef8d0e57288b6b5fb00323d101be910e35705"},
    {file = "pycparser-2.20.tar.gz", hash = "sha256:2d475327684562c3a96cc71adf7dc8c4f0565175cf86b6d7a404ff4c771f15f0"},
]
pygments = [
    {file = "Pygments-2.9.0-py3-none-any.whl", hash = "sha256:d66e804411278594d764fc69ec36ec13d9ae9147193a1740cd34d272ca383b8e"},
    {file = "Pygments-2.9.0.tar.gz", hash = "sha256:a18f47b506a429f6f4b9df81bb02beab9ca21d0a5fee38ed15aef65f0545519f"},
]
pyjwt = [
    {file = "PyJWT-2.1.0-py3-none-any.whl", hash = "sha256:934d73fbba91b0483d3857d1aff50e96b2a892384ee2c17417ed3203f173fca1"},
    {file = "PyJWT-2.1.0.tar.gz", hash = "sha256:fba44e7898bbca160a2b2b501f492824fc8382485d3a6f11ba5d0c1937ce6130"},
]
pylint = [
<<<<<<< HEAD
    {file = "pylint-2.9.0-py3-none-any.whl", hash = "sha256:45b68315081027f1f8cbd20f870d23152ff94090487f022e7c32694a70954d65"},
    {file = "pylint-2.9.0.tar.gz", hash = "sha256:697f69ec93ad6ec9cf0eecff54ac7e1fb836e1330807a2d077173de42b54cf14"},
=======
    {file = "pylint-2.9.1-py3-none-any.whl", hash = "sha256:647fa5882fd49d7f34d07d0a23702689d5cf10a81dcd74e79bd524603d40b371"},
    {file = "pylint-2.9.1.tar.gz", hash = "sha256:d8f9e6ff7bc2e64a724b1b4409f0a30014891fc006ffbf68b590015e364322ec"},
>>>>>>> 00112f51
]
pyparsing = [
    {file = "pyparsing-2.4.7-py2.py3-none-any.whl", hash = "sha256:ef9d7589ef3c200abe66653d3f1ab1033c3c419ae9b9bdb1240a85b024efc88b"},
    {file = "pyparsing-2.4.7.tar.gz", hash = "sha256:c203ec8783bf771a155b207279b9bccb8dea02d8f0c9e5f8ead507bc3246ecc1"},
]
pytest = [
    {file = "pytest-6.2.4-py3-none-any.whl", hash = "sha256:91ef2131a9bd6be8f76f1f08eac5c5317221d6ad1e143ae03894b862e8976890"},
    {file = "pytest-6.2.4.tar.gz", hash = "sha256:50bcad0a0b9c5a72c8e4e7c9855a3ad496ca6a881a3641b4260605450772c54b"},
]
pytest-cov = [
    {file = "pytest-cov-2.12.1.tar.gz", hash = "sha256:261ceeb8c227b726249b376b8526b600f38667ee314f910353fa318caa01f4d7"},
    {file = "pytest_cov-2.12.1-py2.py3-none-any.whl", hash = "sha256:261bb9e47e65bd099c89c3edf92972865210c36813f80ede5277dceb77a4a62a"},
]
pytest-django = [
    {file = "pytest-django-4.4.0.tar.gz", hash = "sha256:b5171e3798bf7e3fc5ea7072fe87324db67a4dd9f1192b037fed4cc3c1b7f455"},
    {file = "pytest_django-4.4.0-py3-none-any.whl", hash = "sha256:65783e78382456528bd9d79a35843adde9e6a47347b20464eb2c885cb0f1f606"},
]
python-dateutil = [
    {file = "python-dateutil-2.8.1.tar.gz", hash = "sha256:73ebfe9dbf22e832286dafa60473e4cd239f8592f699aa5adaf10050e6e1823c"},
    {file = "python_dateutil-2.8.1-py2.py3-none-any.whl", hash = "sha256:75bb3f31ea686f1197762692a9ee6a7550b59fc6ca3a1f4b5d7e32fb98e2da2a"},
]
python-multipart = [
    {file = "python-multipart-0.0.5.tar.gz", hash = "sha256:f7bb5f611fc600d15fa47b3974c8aa16e93724513b49b5f95c81e6624c83fa43"},
]
pytz = [
    {file = "pytz-2021.1-py2.py3-none-any.whl", hash = "sha256:eb10ce3e7736052ed3623d49975ce333bcd712c7bb19a58b9e2089d4057d0798"},
    {file = "pytz-2021.1.tar.gz", hash = "sha256:83a4a90894bf38e243cf052c8b58f381bfe9a7a483f6a9cab140bc7f702ac4da"},
]
pyyaml = [
    {file = "PyYAML-5.4.1-cp27-cp27m-macosx_10_9_x86_64.whl", hash = "sha256:3b2b1824fe7112845700f815ff6a489360226a5609b96ec2190a45e62a9fc922"},
    {file = "PyYAML-5.4.1-cp27-cp27m-win32.whl", hash = "sha256:129def1b7c1bf22faffd67b8f3724645203b79d8f4cc81f674654d9902cb4393"},
    {file = "PyYAML-5.4.1-cp27-cp27m-win_amd64.whl", hash = "sha256:4465124ef1b18d9ace298060f4eccc64b0850899ac4ac53294547536533800c8"},
    {file = "PyYAML-5.4.1-cp27-cp27mu-manylinux1_x86_64.whl", hash = "sha256:bb4191dfc9306777bc594117aee052446b3fa88737cd13b7188d0e7aa8162185"},
    {file = "PyYAML-5.4.1-cp36-cp36m-macosx_10_9_x86_64.whl", hash = "sha256:6c78645d400265a062508ae399b60b8c167bf003db364ecb26dcab2bda048253"},
    {file = "PyYAML-5.4.1-cp36-cp36m-manylinux1_x86_64.whl", hash = "sha256:4e0583d24c881e14342eaf4ec5fbc97f934b999a6828693a99157fde912540cc"},
<<<<<<< HEAD
    {file = "PyYAML-5.4.1-cp36-cp36m-manylinux2014_aarch64.whl", hash = "sha256:72a01f726a9c7851ca9bfad6fd09ca4e090a023c00945ea05ba1638c09dc3347"},
    {file = "PyYAML-5.4.1-cp36-cp36m-manylinux2014_s390x.whl", hash = "sha256:895f61ef02e8fed38159bb70f7e100e00f471eae2bc838cd0f4ebb21e28f8541"},
=======
>>>>>>> 00112f51
    {file = "PyYAML-5.4.1-cp36-cp36m-win32.whl", hash = "sha256:3bd0e463264cf257d1ffd2e40223b197271046d09dadf73a0fe82b9c1fc385a5"},
    {file = "PyYAML-5.4.1-cp36-cp36m-win_amd64.whl", hash = "sha256:e4fac90784481d221a8e4b1162afa7c47ed953be40d31ab4629ae917510051df"},
    {file = "PyYAML-5.4.1-cp37-cp37m-macosx_10_9_x86_64.whl", hash = "sha256:5accb17103e43963b80e6f837831f38d314a0495500067cb25afab2e8d7a4018"},
    {file = "PyYAML-5.4.1-cp37-cp37m-manylinux1_x86_64.whl", hash = "sha256:e1d4970ea66be07ae37a3c2e48b5ec63f7ba6804bdddfdbd3cfd954d25a82e63"},
<<<<<<< HEAD
    {file = "PyYAML-5.4.1-cp37-cp37m-manylinux2014_aarch64.whl", hash = "sha256:cb333c16912324fd5f769fff6bc5de372e9e7a202247b48870bc251ed40239aa"},
    {file = "PyYAML-5.4.1-cp37-cp37m-manylinux2014_s390x.whl", hash = "sha256:fe69978f3f768926cfa37b867e3843918e012cf83f680806599ddce33c2c68b0"},
=======
>>>>>>> 00112f51
    {file = "PyYAML-5.4.1-cp37-cp37m-win32.whl", hash = "sha256:dd5de0646207f053eb0d6c74ae45ba98c3395a571a2891858e87df7c9b9bd51b"},
    {file = "PyYAML-5.4.1-cp37-cp37m-win_amd64.whl", hash = "sha256:08682f6b72c722394747bddaf0aa62277e02557c0fd1c42cb853016a38f8dedf"},
    {file = "PyYAML-5.4.1-cp38-cp38-macosx_10_9_x86_64.whl", hash = "sha256:d2d9808ea7b4af864f35ea216be506ecec180628aced0704e34aca0b040ffe46"},
    {file = "PyYAML-5.4.1-cp38-cp38-manylinux1_x86_64.whl", hash = "sha256:8c1be557ee92a20f184922c7b6424e8ab6691788e6d86137c5d93c1a6ec1b8fb"},
<<<<<<< HEAD
    {file = "PyYAML-5.4.1-cp38-cp38-manylinux2014_aarch64.whl", hash = "sha256:fd7f6999a8070df521b6384004ef42833b9bd62cfee11a09bda1079b4b704247"},
    {file = "PyYAML-5.4.1-cp38-cp38-manylinux2014_s390x.whl", hash = "sha256:bfb51918d4ff3d77c1c856a9699f8492c612cde32fd3bcd344af9be34999bfdc"},
=======
>>>>>>> 00112f51
    {file = "PyYAML-5.4.1-cp38-cp38-win32.whl", hash = "sha256:fa5ae20527d8e831e8230cbffd9f8fe952815b2b7dae6ffec25318803a7528fc"},
    {file = "PyYAML-5.4.1-cp38-cp38-win_amd64.whl", hash = "sha256:0f5f5786c0e09baddcd8b4b45f20a7b5d61a7e7e99846e3c799b05c7c53fa696"},
    {file = "PyYAML-5.4.1-cp39-cp39-macosx_10_9_x86_64.whl", hash = "sha256:294db365efa064d00b8d1ef65d8ea2c3426ac366c0c4368d930bf1c5fb497f77"},
    {file = "PyYAML-5.4.1-cp39-cp39-manylinux1_x86_64.whl", hash = "sha256:74c1485f7707cf707a7aef42ef6322b8f97921bd89be2ab6317fd782c2d53183"},
<<<<<<< HEAD
    {file = "PyYAML-5.4.1-cp39-cp39-manylinux2014_aarch64.whl", hash = "sha256:d483ad4e639292c90170eb6f7783ad19490e7a8defb3e46f97dfe4bacae89122"},
    {file = "PyYAML-5.4.1-cp39-cp39-manylinux2014_s390x.whl", hash = "sha256:fdc842473cd33f45ff6bce46aea678a54e3d21f1b61a7750ce3c498eedfe25d6"},
=======
>>>>>>> 00112f51
    {file = "PyYAML-5.4.1-cp39-cp39-win32.whl", hash = "sha256:49d4cdd9065b9b6e206d0595fee27a96b5dd22618e7520c33204a4a3239d5b10"},
    {file = "PyYAML-5.4.1-cp39-cp39-win_amd64.whl", hash = "sha256:c20cfa2d49991c8b4147af39859b167664f2ad4561704ee74c1de03318e898db"},
    {file = "PyYAML-5.4.1.tar.gz", hash = "sha256:607774cbba28732bfa802b54baa7484215f530991055bb562efbed5b2f20a45e"},
]
requests = [
    {file = "requests-2.25.1-py2.py3-none-any.whl", hash = "sha256:c210084e36a42ae6b9219e00e48287def368a26d03a048ddad7bfee44f75871e"},
    {file = "requests-2.25.1.tar.gz", hash = "sha256:27973dd4a904a4f13b263a19c866c13b92a39ed1c964655f025f3f8d3d75b804"},
]
"ruamel.yaml" = [
    {file = "ruamel.yaml-0.17.10-py3-none-any.whl", hash = "sha256:ffb9b703853e9e8b7861606dfdab1026cf02505bade0653d1880f4b2db47f815"},
    {file = "ruamel.yaml-0.17.10.tar.gz", hash = "sha256:106bc8d6dc6a0ff7c9196a47570432036f41d556b779c6b4e618085f57e39e67"},
]
"ruamel.yaml.clib" = [
    {file = "ruamel.yaml.clib-0.2.4-cp35-cp35m-macosx_10_6_intel.whl", hash = "sha256:329ac9064c1cfff9fc77fbecd90d07d698176fcd0720bfef9c2d27faa09dcc0e"},
    {file = "ruamel.yaml.clib-0.2.4-cp35-cp35m-manylinux1_x86_64.whl", hash = "sha256:091a38f04f8a332ba7b3dba26197cd522bc29936943b3d1732ce3c463bb6b275"},
    {file = "ruamel.yaml.clib-0.2.4-cp35-cp35m-win32.whl", hash = "sha256:650cc8e65e2568fac84dc14970a09fe21b013a90621fff1626ea6d656cc03dc4"},
    {file = "ruamel.yaml.clib-0.2.4-cp35-cp35m-win_amd64.whl", hash = "sha256:729869106d5b7eb5e0260f7da4fcfef2cd9b324729fadc08edc27b1e86ad3013"},
    {file = "ruamel.yaml.clib-0.2.4-cp36-cp36m-macosx_10_9_x86_64.whl", hash = "sha256:2ae2f58c18991c8565d41018177548a91c2f1511d8a185254632388f142fbae9"},
    {file = "ruamel.yaml.clib-0.2.4-cp36-cp36m-manylinux1_x86_64.whl", hash = "sha256:c8a04c3f62a0b6a2696d003dd30e96e0b9d4a5ff450fe359c39a4a7466b9b935"},
    {file = "ruamel.yaml.clib-0.2.4-cp36-cp36m-win32.whl", hash = "sha256:fd400bd19ea3e86bad9fb5176ab7efb6efb5e440cc2fd435c86de021620d8fa7"},
    {file = "ruamel.yaml.clib-0.2.4-cp36-cp36m-win_amd64.whl", hash = "sha256:b1772bff158f785085ebc8e635a0b9450f0072413bc89d8fc7f0ee803d1ab7f8"},
    {file = "ruamel.yaml.clib-0.2.4-cp37-cp37m-macosx_10_9_x86_64.whl", hash = "sha256:3271fb4a379050735f90177d1e61b5cc9acb5130baf995f3c775fa2aa2b113fb"},
    {file = "ruamel.yaml.clib-0.2.4-cp37-cp37m-manylinux1_x86_64.whl", hash = "sha256:aa157cee912030d8abfb97b278295abbb7923dedfd892f2e94c22adbf5730398"},
    {file = "ruamel.yaml.clib-0.2.4-cp37-cp37m-win32.whl", hash = "sha256:202e4751f038383241036e79640e7efd23d7272e3ce0cc8a11b9804ad604c5da"},
    {file = "ruamel.yaml.clib-0.2.4-cp37-cp37m-win_amd64.whl", hash = "sha256:3e506603394f5a678e9b924324bc1352c0493d7010ab4df687eb6d868631f9fb"},
    {file = "ruamel.yaml.clib-0.2.4-cp38-cp38-macosx_10_9_x86_64.whl", hash = "sha256:b9f95ae85986b53d6d0d253d570a9bb3a229e5319f1f76b2ba7809fa86cad890"},
    {file = "ruamel.yaml.clib-0.2.4-cp38-cp38-manylinux1_x86_64.whl", hash = "sha256:2b9a62080d18c7fa17443e37f0d941d1be0a66ddcf5be5253f91cc59a15a9c1e"},
    {file = "ruamel.yaml.clib-0.2.4-cp38-cp38-win32.whl", hash = "sha256:769468005ce63bad78575b9d9f095f388ac1f45a331969e04135ac9626c3529d"},
    {file = "ruamel.yaml.clib-0.2.4-cp38-cp38-win_amd64.whl", hash = "sha256:83d72c5434151071cb67690be0034f9162ea282e58e47f9e8d23e8d14ca96584"},
    {file = "ruamel.yaml.clib-0.2.4-cp39-cp39-macosx_10_9_x86_64.whl", hash = "sha256:243941fe8f98053662f0394057b29d7146fe56e1b0011971302ea75e4b111529"},
    {file = "ruamel.yaml.clib-0.2.4-cp39-cp39-manylinux1_x86_64.whl", hash = "sha256:2d75c965c407fdef9d1b33cd39faf47aa106d3fa2cf83960ec9ed95c4c9a55bc"},
    {file = "ruamel.yaml.clib-0.2.4-cp39-cp39-win32.whl", hash = "sha256:f012b89c56f936e31f12a1484f08964c4681ae75488bc79c8909f37c517500f6"},
    {file = "ruamel.yaml.clib-0.2.4-cp39-cp39-win_amd64.whl", hash = "sha256:a6d8749819403338093c61ee897b97d0f4aa73297e97feb1705d143c002b5bed"},
    {file = "ruamel.yaml.clib-0.2.4.tar.gz", hash = "sha256:f997f13fd94e37e8b7d7dbe759088bb428adc6570da06b64a913d932d891ac8d"},
]
safety = [
    {file = "safety-1.10.3-py2.py3-none-any.whl", hash = "sha256:5f802ad5df5614f9622d8d71fedec2757099705c2356f862847c58c6dfe13e84"},
    {file = "safety-1.10.3.tar.gz", hash = "sha256:30e394d02a20ac49b7f65292d19d38fa927a8f9582cdfd3ad1adbbc66c641ad5"},
]
six = [
    {file = "six-1.16.0-py2.py3-none-any.whl", hash = "sha256:8abb2f1d86890a2dfb989f9a77cfcfd3e47c2a354b01111771326f8aa26e0254"},
    {file = "six-1.16.0.tar.gz", hash = "sha256:1e61c37477a1626458e36f7b1d82aa5c9b094fa4802892072e49de9c60c4c926"},
]
sqlparse = [
    {file = "sqlparse-0.4.1-py3-none-any.whl", hash = "sha256:017cde379adbd6a1f15a61873f43e8274179378e95ef3fede90b5aa64d304ed0"},
    {file = "sqlparse-0.4.1.tar.gz", hash = "sha256:0f91fd2e829c44362cbcfab3e9ae12e22badaa8a29ad5ff599f9ec109f0454e8"},
]
strawberry-graphql = [
    {file = "strawberry-graphql-0.67.1.tar.gz", hash = "sha256:bc284b7810c2af9caa726349305f117d53bf5855f0fddc3e6b8cb40345020cb6"},
    {file = "strawberry_graphql-0.67.1-py3-none-any.whl", hash = "sha256:f2983c0874eac1d4981289fb3eda9e261ce11319c8318f293549ab8465e2729e"},
]
strawberry-graphql-django = [
    {file = "strawberry-graphql-django-0.2.2.tar.gz", hash = "sha256:546c61a721588881e089c07384c016fc46d2cb2b9c9bee2fbd7baeed1289d8ca"},
    {file = "strawberry_graphql_django-0.2.2-py3-none-any.whl", hash = "sha256:01d345f94dd99bcb7bc7d8732108fa12009303f11d4bb294cc36c49593ba9473"},
]
toml = [
    {file = "toml-0.10.2-py2.py3-none-any.whl", hash = "sha256:806143ae5bfb6a3c6e736a764057db0e6a0e05e338b5630894a5f779cabb4f9b"},
    {file = "toml-0.10.2.tar.gz", hash = "sha256:b3bda1d108d5dd99f4a20d24d9c348e91c4db7ab1b749200bded2f839ccbe68f"},
]
typed-ast = [
    {file = "typed_ast-1.4.3-cp35-cp35m-manylinux1_i686.whl", hash = "sha256:2068531575a125b87a41802130fa7e29f26c09a2833fea68d9a40cf33902eba6"},
    {file = "typed_ast-1.4.3-cp35-cp35m-manylinux1_x86_64.whl", hash = "sha256:c907f561b1e83e93fad565bac5ba9c22d96a54e7ea0267c708bffe863cbe4075"},
    {file = "typed_ast-1.4.3-cp35-cp35m-manylinux2014_aarch64.whl", hash = "sha256:1b3ead4a96c9101bef08f9f7d1217c096f31667617b58de957f690c92378b528"},
    {file = "typed_ast-1.4.3-cp35-cp35m-win32.whl", hash = "sha256:dde816ca9dac1d9c01dd504ea5967821606f02e510438120091b84e852367428"},
    {file = "typed_ast-1.4.3-cp35-cp35m-win_amd64.whl", hash = "sha256:777a26c84bea6cd934422ac2e3b78863a37017618b6e5c08f92ef69853e765d3"},
    {file = "typed_ast-1.4.3-cp36-cp36m-macosx_10_9_x86_64.whl", hash = "sha256:f8afcf15cc511ada719a88e013cec87c11aff7b91f019295eb4530f96fe5ef2f"},
    {file = "typed_ast-1.4.3-cp36-cp36m-manylinux1_i686.whl", hash = "sha256:52b1eb8c83f178ab787f3a4283f68258525f8d70f778a2f6dd54d3b5e5fb4341"},
    {file = "typed_ast-1.4.3-cp36-cp36m-manylinux1_x86_64.whl", hash = "sha256:01ae5f73431d21eead5015997ab41afa53aa1fbe252f9da060be5dad2c730ace"},
    {file = "typed_ast-1.4.3-cp36-cp36m-manylinux2014_aarch64.whl", hash = "sha256:c190f0899e9f9f8b6b7863debfb739abcb21a5c054f911ca3596d12b8a4c4c7f"},
    {file = "typed_ast-1.4.3-cp36-cp36m-win32.whl", hash = "sha256:398e44cd480f4d2b7ee8d98385ca104e35c81525dd98c519acff1b79bdaac363"},
    {file = "typed_ast-1.4.3-cp36-cp36m-win_amd64.whl", hash = "sha256:bff6ad71c81b3bba8fa35f0f1921fb24ff4476235a6e94a26ada2e54370e6da7"},
    {file = "typed_ast-1.4.3-cp37-cp37m-macosx_10_9_x86_64.whl", hash = "sha256:0fb71b8c643187d7492c1f8352f2c15b4c4af3f6338f21681d3681b3dc31a266"},
    {file = "typed_ast-1.4.3-cp37-cp37m-manylinux1_i686.whl", hash = "sha256:760ad187b1041a154f0e4d0f6aae3e40fdb51d6de16e5c99aedadd9246450e9e"},
    {file = "typed_ast-1.4.3-cp37-cp37m-manylinux1_x86_64.whl", hash = "sha256:5feca99c17af94057417d744607b82dd0a664fd5e4ca98061480fd8b14b18d04"},
    {file = "typed_ast-1.4.3-cp37-cp37m-manylinux2014_aarch64.whl", hash = "sha256:95431a26309a21874005845c21118c83991c63ea800dd44843e42a916aec5899"},
    {file = "typed_ast-1.4.3-cp37-cp37m-win32.whl", hash = "sha256:aee0c1256be6c07bd3e1263ff920c325b59849dc95392a05f258bb9b259cf39c"},
    {file = "typed_ast-1.4.3-cp37-cp37m-win_amd64.whl", hash = "sha256:9ad2c92ec681e02baf81fdfa056fe0d818645efa9af1f1cd5fd6f1bd2bdfd805"},
    {file = "typed_ast-1.4.3-cp38-cp38-macosx_10_9_x86_64.whl", hash = "sha256:b36b4f3920103a25e1d5d024d155c504080959582b928e91cb608a65c3a49e1a"},
    {file = "typed_ast-1.4.3-cp38-cp38-manylinux1_i686.whl", hash = "sha256:067a74454df670dcaa4e59349a2e5c81e567d8d65458d480a5b3dfecec08c5ff"},
    {file = "typed_ast-1.4.3-cp38-cp38-manylinux1_x86_64.whl", hash = "sha256:7538e495704e2ccda9b234b82423a4038f324f3a10c43bc088a1636180f11a41"},
    {file = "typed_ast-1.4.3-cp38-cp38-manylinux2014_aarch64.whl", hash = "sha256:af3d4a73793725138d6b334d9d247ce7e5f084d96284ed23f22ee626a7b88e39"},
    {file = "typed_ast-1.4.3-cp38-cp38-win32.whl", hash = "sha256:f2362f3cb0f3172c42938946dbc5b7843c2a28aec307c49100c8b38764eb6927"},
    {file = "typed_ast-1.4.3-cp38-cp38-win_amd64.whl", hash = "sha256:dd4a21253f42b8d2b48410cb31fe501d32f8b9fbeb1f55063ad102fe9c425e40"},
    {file = "typed_ast-1.4.3-cp39-cp39-macosx_10_9_x86_64.whl", hash = "sha256:f328adcfebed9f11301eaedfa48e15bdece9b519fb27e6a8c01aa52a17ec31b3"},
    {file = "typed_ast-1.4.3-cp39-cp39-manylinux1_i686.whl", hash = "sha256:2c726c276d09fc5c414693a2de063f521052d9ea7c240ce553316f70656c84d4"},
    {file = "typed_ast-1.4.3-cp39-cp39-manylinux1_x86_64.whl", hash = "sha256:cae53c389825d3b46fb37538441f75d6aecc4174f615d048321b716df2757fb0"},
    {file = "typed_ast-1.4.3-cp39-cp39-manylinux2014_aarch64.whl", hash = "sha256:b9574c6f03f685070d859e75c7f9eeca02d6933273b5e69572e5ff9d5e3931c3"},
    {file = "typed_ast-1.4.3-cp39-cp39-win32.whl", hash = "sha256:209596a4ec71d990d71d5e0d312ac935d86930e6eecff6ccc7007fe54d703808"},
    {file = "typed_ast-1.4.3-cp39-cp39-win_amd64.whl", hash = "sha256:9c6d1a54552b5330bc657b7ef0eae25d00ba7ffe85d9ea8ae6540d2197a3788c"},
    {file = "typed_ast-1.4.3.tar.gz", hash = "sha256:fb1bbeac803adea29cedd70781399c99138358c26d05fcbd23c13016b7f5ec65"},
]
types-cryptography = [
    {file = "types-cryptography-3.3.3.tar.gz", hash = "sha256:de2b12e971023b25bd96b7da251dc747ea5b4670a998f9160153d96e4f918f0b"},
    {file = "types_cryptography-3.3.3-py2.py3-none-any.whl", hash = "sha256:524afedb2e7f3fa4b22bd164efb82809a75ff960cc5d40a2fa9b7c2cda228fab"},
]
types-enum34 = [
    {file = "types-enum34-0.1.8.tar.gz", hash = "sha256:9e91a94f1f42c73bd7aa43f19a157d722522d29097f301748a034e08693a423d"},
    {file = "types_enum34-0.1.8-py3-none-any.whl", hash = "sha256:5833cfd003d7a860e8442d04a06aaa2bef1f050933f844fa7bd3634914e1aa7f"},
]
types-ipaddress = [
    {file = "types-ipaddress-0.1.5.tar.gz", hash = "sha256:ffa2c4fe2e8f51898465e2142d4d325fbab009aaa7822db20a4e2e3a896560d7"},
    {file = "types_ipaddress-0.1.5-py3-none-any.whl", hash = "sha256:137ab8a5a895a48157438c8f3eea738e2c22e82c1114ab20ffd78c8637bbc008"},
]
types-jwt = [
    {file = "types_jwt-0.1.3-py2.py3-none-any.whl", hash = "sha256:36a1d5f99b349428f9ca5695e5caf3378398ae31d7aaed1c668c81451ba79b08"},
]
types-mock = [
    {file = "types-mock-0.1.3.tar.gz", hash = "sha256:9bdafab236c0530fed36dbf18bc942633b2033bfda16551b2e4eb767341a8b8c"},
    {file = "types_mock-0.1.3-py2.py3-none-any.whl", hash = "sha256:e052879bb0a7d78547cce3342ffdf4ec3e8d2eff8f237911c3c8e31ac7ea8c86"},
]
types-pkg-resources = [
    {file = "types-pkg_resources-0.1.3.tar.gz", hash = "sha256:834a9b8d3dbea343562fd99d5d3359a726f6bf9d3733bccd2b4f3096fbab9dae"},
    {file = "types_pkg_resources-0.1.3-py2.py3-none-any.whl", hash = "sha256:0cb9972cee992249f93fff1a491bf2dc3ce674e5a1926e27d4f0866f7d9b6d9c"},
]
typing-extensions = [
    {file = "typing_extensions-3.10.0.0-py2-none-any.whl", hash = "sha256:0ac0f89795dd19de6b97debb0c6af1c70987fd80a2d62d1958f7e56fcc31b497"},
    {file = "typing_extensions-3.10.0.0-py3-none-any.whl", hash = "sha256:779383f6086d90c99ae41cf0ff39aac8a7937a9283ce0a414e5dd782f4c94a84"},
    {file = "typing_extensions-3.10.0.0.tar.gz", hash = "sha256:50b6f157849174217d0656f99dc82fe932884fb250826c18350e159ec6cdf342"},
]
urllib3 = [
    {file = "urllib3-1.26.6-py2.py3-none-any.whl", hash = "sha256:39fb8672126159acb139a7718dd10806104dec1e2f0f6c88aab05d17df10c8d4"},
    {file = "urllib3-1.26.6.tar.gz", hash = "sha256:f57b4c16c62fa2760b7e3d97c35b255512fb6b59a259730f36ba32ce9f8e342f"},
]
virtualenv = [
    {file = "virtualenv-20.4.7-py2.py3-none-any.whl", hash = "sha256:2b0126166ea7c9c3661f5b8e06773d28f83322de7a3ff7d06f0aed18c9de6a76"},
    {file = "virtualenv-20.4.7.tar.gz", hash = "sha256:14fdf849f80dbb29a4eb6caa9875d476ee2a5cf76a5f5415fa2f1606010ab467"},
]
wrapt = [
    {file = "wrapt-1.12.1.tar.gz", hash = "sha256:b62ffa81fb85f4332a4f609cab4ac40709470da05643a082ec1eb88e6d9b97d7"},
]
zipp = [
    {file = "zipp-3.4.1-py3-none-any.whl", hash = "sha256:51cb66cc54621609dd593d1787f286ee42a5c0adbb4b29abea5a63edc3e03098"},
    {file = "zipp-3.4.1.tar.gz", hash = "sha256:3607921face881ba3e026887d8150cca609d517579abe052ac81fc5aeffdbd76"},
]<|MERGE_RESOLUTION|>--- conflicted
+++ resolved
@@ -1,60 +1,45 @@
 [[package]]
+category = "dev"
+description = "A small Python module for determining appropriate platform-specific dirs, e.g. a \"user data dir\"."
 name = "appdirs"
+optional = false
+python-versions = "*"
 version = "1.4.4"
-description = "A small Python module for determining appropriate platform-specific dirs, e.g. a \"user data dir\"."
-category = "dev"
-optional = false
-python-versions = "*"
-
-[[package]]
+
+[[package]]
+category = "dev"
+description = "Bash tab completion for argparse"
 name = "argcomplete"
+optional = false
+python-versions = "*"
 version = "1.12.3"
-description = "Bash tab completion for argparse"
-category = "dev"
-optional = false
-python-versions = "*"
-
-[package.dependencies]
-importlib-metadata = {version = ">=0.23,<5", markers = "python_version == \"3.7\""}
+
+[package.dependencies]
+[package.dependencies.importlib-metadata]
+python = ">=3.7,<3.8"
+version = ">=0.23,<5"
 
 [package.extras]
 test = ["coverage", "flake8", "pexpect", "wheel"]
 
 [[package]]
+category = "main"
+description = "ASGI specs, helper code, and adapters"
 name = "asgiref"
+optional = false
+python-versions = ">=3.6"
 version = "3.4.0"
-description = "ASGI specs, helper code, and adapters"
-category = "main"
-optional = false
-python-versions = ">=3.6"
-<<<<<<< HEAD
-=======
-version = "3.4.0"
->>>>>>> 00112f51
-
-[package.dependencies]
-typing-extensions = {version = "*", markers = "python_version < \"3.8\""}
+
+[package.dependencies]
+[package.dependencies.typing-extensions]
+python = "<3.8"
+version = "*"
 
 [package.extras]
 tests = ["pytest", "pytest-asyncio", "mypy (>=0.800)"]
 
 [[package]]
-name = "astroid"
-version = "2.6.1"
-description = "An abstract syntax tree for Python with inference support."
-category = "dev"
-<<<<<<< HEAD
-optional = false
-python-versions = "~=3.6"
-
-[package.dependencies]
-lazy-object-proxy = ">=1.4.0"
-typed-ast = {version = ">=1.4.0,<1.5", markers = "implementation_name == \"cpython\" and python_version < \"3.8\""}
-typing-extensions = {version = ">=3.7.4", markers = "python_version < \"3.8\""}
-wrapt = ">=1.11,<1.13"
-
-[[package]]
-=======
+category = "dev"
 description = "An abstract syntax tree for Python with inference support."
 name = "astroid"
 optional = false
@@ -77,35 +62,26 @@
 category = "dev"
 description = "Atomic file writes."
 marker = "sys_platform == \"win32\""
->>>>>>> 00112f51
 name = "atomicwrites"
+optional = false
+python-versions = ">=2.7, !=3.0.*, !=3.1.*, !=3.2.*, !=3.3.*"
 version = "1.4.0"
-description = "Atomic file writes."
-category = "dev"
-optional = false
-python-versions = ">=2.7, !=3.0.*, !=3.1.*, !=3.2.*, !=3.3.*"
-
-[[package]]
+
+[[package]]
+category = "dev"
+description = "Classes Without Boilerplate"
 name = "attrs"
+optional = false
+python-versions = ">=2.7, !=3.0.*, !=3.1.*, !=3.2.*, !=3.3.*, !=3.4.*"
 version = "21.2.0"
-description = "Classes Without Boilerplate"
-category = "dev"
-optional = false
-python-versions = ">=2.7, !=3.0.*, !=3.1.*, !=3.2.*, !=3.3.*, !=3.4.*"
-
-[package.extras]
-dev = ["coverage[toml] (>=5.0.2)", "hypothesis", "pympler", "pytest (>=4.3.0)", "six", "mypy", "pytest-mypy-plugins", "zope.interface", "furo", "sphinx", "sphinx-notfound-page", "pre-commit"]
+
+[package.extras]
+dev = ["coverage (>=5.0.2)", "hypothesis", "pympler", "pytest (>=4.3.0)", "six", "mypy", "pytest-mypy-plugins", "zope.interface", "furo", "sphinx", "sphinx-notfound-page", "pre-commit"]
 docs = ["furo", "sphinx", "zope.interface", "sphinx-notfound-page"]
-tests = ["coverage[toml] (>=5.0.2)", "hypothesis", "pympler", "pytest (>=4.3.0)", "six", "mypy", "pytest-mypy-plugins", "zope.interface"]
-tests_no_zope = ["coverage[toml] (>=5.0.2)", "hypothesis", "pympler", "pytest (>=4.3.0)", "six", "mypy", "pytest-mypy-plugins"]
-
-[[package]]
-<<<<<<< HEAD
-name = "autopep8"
-version = "1.5.7"
-description = "A tool that automatically formats Python code to conform to the PEP 8 style guide"
-category = "dev"
-=======
+tests = ["coverage (>=5.0.2)", "hypothesis", "pympler", "pytest (>=4.3.0)", "six", "mypy", "pytest-mypy-plugins", "zope.interface"]
+tests_no_zope = ["coverage (>=5.0.2)", "hypothesis", "pympler", "pytest (>=4.3.0)", "six", "mypy", "pytest-mypy-plugins"]
+
+[[package]]
 category = "dev"
 description = "A tool that automatically formats Python code to conform to the PEP 8 style guide"
 name = "autopep8"
@@ -121,29 +97,12 @@
 category = "main"
 description = "A decorator for caching properties in classes."
 name = "cached-property"
->>>>>>> 00112f51
-optional = false
-python-versions = "*"
-
-[package.dependencies]
-pycodestyle = ">=2.7.0"
-toml = "*"
-
-[[package]]
-name = "cached-property"
+optional = false
+python-versions = "*"
 version = "1.5.2"
-description = "A decorator for caching properties in classes."
-category = "main"
-optional = false
-python-versions = "*"
-
-[[package]]
-name = "certifi"
-version = "2021.5.30"
-description = "Python package for providing Mozilla's CA Bundle."
-category = "dev"
-<<<<<<< HEAD
-=======
+
+[[package]]
+category = "dev"
 description = "Python package for providing Mozilla's CA Bundle."
 name = "certifi"
 optional = false
@@ -154,36 +113,14 @@
 category = "dev"
 description = "Foreign Function Interface for Python calling C code."
 name = "cffi"
->>>>>>> 00112f51
-optional = false
-python-versions = "*"
-
-[[package]]
-name = "cffi"
+optional = false
+python-versions = "*"
 version = "1.14.5"
-description = "Foreign Function Interface for Python calling C code."
-category = "dev"
-optional = false
-python-versions = "*"
 
 [package.dependencies]
 pycparser = "*"
 
 [[package]]
-<<<<<<< HEAD
-name = "cfgv"
-version = "3.3.0"
-description = "Validate configuration and produce human readable error messages."
-category = "dev"
-optional = false
-python-versions = ">=3.6.1"
-
-[[package]]
-name = "chardet"
-version = "4.0.0"
-description = "Universal encoding detector for Python 2 and 3"
-category = "dev"
-=======
 category = "dev"
 description = "Validate configuration and produce human readable error messages."
 name = "cfgv"
@@ -203,78 +140,62 @@
 category = "main"
 description = "Composable command line interface toolkit"
 name = "click"
->>>>>>> 00112f51
 optional = false
 python-versions = ">=2.7, !=3.0.*, !=3.1.*, !=3.2.*, !=3.3.*, !=3.4.*"
-
-[[package]]
-name = "click"
 version = "7.1.2"
-description = "Composable command line interface toolkit"
-category = "main"
+
+[[package]]
+category = "dev"
+description = "Cross-platform colored terminal text."
+marker = "sys_platform == \"win32\""
+name = "colorama"
 optional = false
 python-versions = ">=2.7, !=3.0.*, !=3.1.*, !=3.2.*, !=3.3.*, !=3.4.*"
-
-[[package]]
-name = "colorama"
 version = "0.4.4"
-description = "Cross-platform colored terminal text."
-category = "dev"
-optional = false
-python-versions = ">=2.7, !=3.0.*, !=3.1.*, !=3.2.*, !=3.3.*, !=3.4.*"
-
-[[package]]
+
+[[package]]
+category = "dev"
+description = "Add colours to the output of Python's logging module."
 name = "colorlog"
+optional = false
+python-versions = "*"
 version = "5.0.1"
-description = "Add colours to the output of Python's logging module."
-category = "dev"
-optional = false
-python-versions = "*"
-
-[package.dependencies]
-colorama = {version = "*", markers = "sys_platform == \"win32\""}
-
-[[package]]
+
+[package.dependencies]
+colorama = "*"
+
+[[package]]
+category = "dev"
+description = "Code coverage measurement for Python"
 name = "coverage"
+optional = false
+python-versions = ">=2.7, !=3.0.*, !=3.1.*, !=3.2.*, !=3.3.*, !=3.4.*, <4"
 version = "5.5"
-description = "Code coverage measurement for Python"
-category = "dev"
-optional = false
-python-versions = ">=2.7, !=3.0.*, !=3.1.*, !=3.2.*, !=3.3.*, !=3.4.*, <4"
 
 [package.extras]
 toml = ["toml"]
 
 [[package]]
+category = "dev"
+description = "cryptography is a package which provides cryptographic recipes and primitives to Python developers."
 name = "cryptography"
+optional = false
+python-versions = ">=3.6"
 version = "3.4.7"
-description = "cryptography is a package which provides cryptographic recipes and primitives to Python developers."
-category = "dev"
-optional = false
-python-versions = ">=3.6"
 
 [package.dependencies]
 cffi = ">=1.12"
 
 [package.extras]
-docs = ["sphinx (>=1.6.5,!=1.8.0,!=3.1.0,!=3.1.1)", "sphinx-rtd-theme"]
+docs = ["sphinx (>=1.6.5,<1.8.0 || >1.8.0,<3.1.0 || >3.1.0,<3.1.1 || >3.1.1)", "sphinx-rtd-theme"]
 docstest = ["doc8", "pyenchant (>=1.6.11)", "twine (>=1.12.0)", "sphinxcontrib-spelling (>=4.0.1)"]
 pep8test = ["black", "flake8", "flake8-import-order", "pep8-naming"]
 sdist = ["setuptools-rust (>=0.11.4)"]
 ssh = ["bcrypt (>=3.1.5)"]
-test = ["pytest (>=6.0)", "pytest-cov", "pytest-subtests", "pytest-xdist", "pretend", "iso8601", "pytz", "hypothesis (>=1.11.4,!=3.79.2)"]
-
-[[package]]
-name = "darglint"
-version = "1.8.0"
-description = "A utility for ensuring Google-style docstrings stay up to date with the source code."
-category = "dev"
-<<<<<<< HEAD
-optional = false
-python-versions = ">=3.6,<4.0"
-
-[[package]]
-=======
+test = ["pytest (>=6.0)", "pytest-cov", "pytest-subtests", "pytest-xdist", "pretend", "iso8601", "pytz", "hypothesis (>=1.11.4,<3.79.2 || >3.79.2)"]
+
+[[package]]
+category = "dev"
 description = "A utility for ensuring Google-style docstrings stay up to date with the source code."
 name = "darglint"
 optional = false
@@ -284,21 +205,18 @@
 [[package]]
 category = "dev"
 description = "Distribution utilities"
->>>>>>> 00112f51
 name = "distlib"
+optional = false
+python-versions = "*"
 version = "0.3.2"
-description = "Distribution utilities"
-category = "dev"
-optional = false
-python-versions = "*"
-
-[[package]]
+
+[[package]]
+category = "main"
+description = "A high-level Python Web framework that encourages rapid development and clean, pragmatic design."
 name = "django"
+optional = false
+python-versions = ">=3.6"
 version = "3.2.4"
-description = "A high-level Python Web framework that encourages rapid development and clean, pragmatic design."
-category = "main"
-optional = false
-python-versions = ">=3.6"
 
 [package.dependencies]
 asgiref = ">=3.3.2,<4"
@@ -310,23 +228,23 @@
 bcrypt = ["bcrypt"]
 
 [[package]]
+category = "main"
+description = "Simplifies the use of function attributes for the django admin and makes mypy happy"
 name = "django-admin-display"
+optional = false
+python-versions = ">=3.6.1,<4.0"
 version = "1.3.0"
-description = "Simplifies the use of function attributes for the django admin and makes mypy happy"
-category = "main"
-optional = false
-python-versions = ">=3.6.1,<4.0"
 
 [package.dependencies]
 django = ">=1.11"
 
 [[package]]
+category = "dev"
+description = "A django library for mocking queryset functions in memory for testing"
 name = "django-mock-queries"
+optional = false
+python-versions = "*"
 version = "2.1.6"
-description = "A django library for mocking queryset functions in memory for testing"
-category = "dev"
-optional = false
-python-versions = "*"
 
 [package.dependencies]
 Django = "*"
@@ -335,12 +253,12 @@
 model-bakery = ">=1.1.0,<1.2.0"
 
 [[package]]
+category = "dev"
+description = "Mypy stubs for Django"
 name = "django-stubs"
+optional = false
+python-versions = ">=3.6"
 version = "1.8.0"
-description = "Mypy stubs for Django"
-category = "dev"
-optional = false
-python-versions = ">=3.6"
 
 [package.dependencies]
 django = "*"
@@ -349,42 +267,34 @@
 typing-extensions = "*"
 
 [[package]]
+category = "dev"
+description = "Monkey-patching and extensions for django-stubs"
 name = "django-stubs-ext"
+optional = false
+python-versions = ">=3.6"
 version = "0.2.0"
-description = "Monkey-patching and extensions for django-stubs"
-category = "dev"
-optional = false
-python-versions = ">=3.6"
 
 [package.dependencies]
 django = "*"
 
 [[package]]
+category = "dev"
+description = "Web APIs for Django, made easy."
 name = "djangorestframework"
+optional = false
+python-versions = ">=3.5"
 version = "3.12.4"
-description = "Web APIs for Django, made easy."
-category = "dev"
-optional = false
-python-versions = ">=3.5"
 
 [package.dependencies]
 django = ">=2.2"
 
 [[package]]
-name = "dparse"
-version = "0.5.1"
-description = "A parser for Python dependency files"
-category = "dev"
-<<<<<<< HEAD
-optional = false
-python-versions = ">=3.5"
-=======
+category = "dev"
 description = "A parser for Python dependency files"
 name = "dparse"
 optional = false
 python-versions = ">=3.5"
 version = "0.5.1"
->>>>>>> 00112f51
 
 [package.dependencies]
 packaging = "*"
@@ -395,68 +305,45 @@
 pipenv = ["pipenv"]
 
 [[package]]
-<<<<<<< HEAD
-=======
 category = "dev"
 description = "A platform independent file lock."
->>>>>>> 00112f51
 name = "filelock"
+optional = false
+python-versions = "*"
 version = "3.0.12"
-description = "A platform independent file lock."
-category = "dev"
-optional = false
-python-versions = "*"
-
-[[package]]
+
+[[package]]
+category = "main"
+description = "GraphQL implementation for Python, a port of GraphQL.js, the JavaScript reference implementation for GraphQL."
 name = "graphql-core"
+optional = false
+python-versions = ">=3.6,<4"
 version = "3.1.5"
-description = "GraphQL implementation for Python, a port of GraphQL.js, the JavaScript reference implementation for GraphQL."
-category = "main"
-optional = false
-python-versions = ">=3.6,<4"
-
-[[package]]
+
+[[package]]
+category = "main"
+description = "Integrated process monitor for developing and reloading daemons."
 name = "hupper"
+optional = false
+python-versions = ">=2.7,!=3.0.*,!=3.1.*,!=3.2.*,!=3.3.*"
 version = "1.10.3"
-description = "Integrated process monitor for developing and reloading daemons."
-category = "main"
-optional = false
-python-versions = ">=2.7,!=3.0.*,!=3.1.*,!=3.2.*,!=3.3.*"
 
 [package.extras]
 docs = ["watchdog", "sphinx", "pylons-sphinx-themes"]
 testing = ["watchdog", "pytest", "pytest-cov", "mock"]
 
 [[package]]
-name = "identify"
-version = "2.2.10"
-description = "File identification library for Python"
-category = "dev"
-<<<<<<< HEAD
-optional = false
-python-versions = ">=3.6.1"
-=======
+category = "dev"
 description = "File identification library for Python"
 name = "identify"
 optional = false
 python-versions = ">=3.6.1"
 version = "2.2.10"
->>>>>>> 00112f51
 
 [package.extras]
 license = ["editdistance-s"]
 
 [[package]]
-<<<<<<< HEAD
-name = "idna"
-version = "2.10"
-description = "Internationalized Domain Names in Applications (IDNA)"
-category = "dev"
-optional = false
-python-versions = ">=2.7, !=3.0.*, !=3.1.*, !=3.2.*, !=3.3.*"
-
-[[package]]
-=======
 category = "dev"
 description = "Internationalized Domain Names in Applications (IDNA)"
 name = "idna"
@@ -468,21 +355,17 @@
 category = "dev"
 description = "Read metadata from Python packages"
 marker = "python_version < \"3.8\""
->>>>>>> 00112f51
 name = "importlib-metadata"
+optional = false
+python-versions = ">=3.6"
 version = "4.6.0"
-description = "Read metadata from Python packages"
-category = "dev"
-optional = false
-python-versions = ">=3.6"
-<<<<<<< HEAD
-=======
-version = "4.6.0"
->>>>>>> 00112f51
-
-[package.dependencies]
-typing-extensions = {version = ">=3.6.4", markers = "python_version < \"3.8\""}
+
+[package.dependencies]
 zipp = ">=0.5"
+
+[package.dependencies.typing-extensions]
+python = "<3.8"
+version = ">=3.6.4"
 
 [package.extras]
 docs = ["sphinx", "jaraco.packaging (>=8.2)", "rst.linker (>=1.9)"]
@@ -490,46 +373,15 @@
 testing = ["pytest (>=4.6)", "pytest-checkdocs (>=2.4)", "pytest-flake8", "pytest-cov", "pytest-enabler (>=1.0.1)", "packaging", "pep517", "pyfakefs", "flufl.flake8", "pytest-perf (>=0.9.2)", "pytest-black (>=0.3.7)", "pytest-mypy", "importlib-resources (>=1.3)"]
 
 [[package]]
+category = "dev"
+description = "iniconfig: brain-dead simple config-ini parsing"
 name = "iniconfig"
+optional = false
+python-versions = "*"
 version = "1.1.1"
-description = "iniconfig: brain-dead simple config-ini parsing"
-category = "dev"
-optional = false
-python-versions = "*"
-
-[[package]]
-name = "isort"
-version = "5.9.1"
-description = "A Python utility / library to sort Python imports."
-category = "dev"
-<<<<<<< HEAD
-optional = false
-python-versions = ">=3.6.1,<4.0"
-
-[package.extras]
-pipfile_deprecated_finder = ["pipreqs", "requirementslib"]
-requirements_deprecated_finder = ["pipreqs", "pip-api"]
-colors = ["colorama (>=0.4.3,<0.5.0)"]
-plugins = ["setuptools"]
-
-[[package]]
-name = "lazy-object-proxy"
-version = "1.6.0"
-description = "A fast and thorough lazy object proxy."
-category = "dev"
-optional = false
-python-versions = ">=2.7, !=3.0.*, !=3.1.*, !=3.2.*, !=3.3.*, !=3.4.*, !=3.5.*"
-
-[[package]]
-name = "mccabe"
-version = "0.6.1"
-description = "McCabe checker, plugin for flake8"
-category = "dev"
-optional = false
-python-versions = "*"
-
-[[package]]
-=======
+
+[[package]]
+category = "dev"
 description = "A Python utility / library to sort Python imports."
 name = "isort"
 optional = false
@@ -561,13 +413,10 @@
 [[package]]
 category = "dev"
 description = "Rolling backport of unittest.mock for all Pythons"
->>>>>>> 00112f51
 name = "mock"
+optional = false
+python-versions = ">=3.6"
 version = "4.0.3"
-description = "Rolling backport of unittest.mock for all Pythons"
-category = "dev"
-optional = false
-python-versions = ">=3.6"
 
 [package.extras]
 build = ["twine", "wheel", "blurb"]
@@ -575,53 +424,47 @@
 test = ["pytest (<5.4)", "pytest-cov"]
 
 [[package]]
+category = "dev"
+description = "Smart object creation facility for Django."
 name = "model-bakery"
+optional = false
+python-versions = "*"
 version = "1.1.1"
-description = "Smart object creation facility for Django."
-category = "dev"
-optional = false
-python-versions = "*"
 
 [package.dependencies]
 django = ">=1.11.0"
 
 [[package]]
+category = "dev"
+description = "Optional static typing for Python"
 name = "mypy"
+optional = false
+python-versions = ">=3.5"
 version = "0.910"
-description = "Optional static typing for Python"
-category = "dev"
-optional = false
-python-versions = ">=3.5"
 
 [package.dependencies]
 mypy-extensions = ">=0.4.3,<0.5.0"
 toml = "*"
-typed-ast = {version = ">=1.4.0,<1.5.0", markers = "python_version < \"3.8\""}
 typing-extensions = ">=3.7.4"
+
+[package.dependencies.typed-ast]
+python = "<3.8"
+version = ">=1.4.0,<1.5.0"
 
 [package.extras]
 dmypy = ["psutil (>=4.0)"]
 python2 = ["typed-ast (>=1.4.0,<1.5.0)"]
 
 [[package]]
+category = "dev"
+description = "Experimental type system extensions for programs checked with the mypy typechecker."
 name = "mypy-extensions"
+optional = false
+python-versions = "*"
 version = "0.4.3"
-description = "Experimental type system extensions for programs checked with the mypy typechecker."
-category = "dev"
-optional = false
-python-versions = "*"
-
-[[package]]
-name = "nodeenv"
-version = "1.6.0"
-description = "Node.js virtual environment builder"
-category = "dev"
-<<<<<<< HEAD
-optional = false
-python-versions = "*"
-
-[[package]]
-=======
+
+[[package]]
+category = "dev"
 description = "Node.js virtual environment builder"
 name = "nodeenv"
 optional = false
@@ -631,92 +474,68 @@
 [[package]]
 category = "dev"
 description = "Flexible test automation."
->>>>>>> 00112f51
 name = "nox"
+optional = false
+python-versions = ">=3.6"
 version = "2021.6.12"
-description = "Flexible test automation."
-category = "dev"
-optional = false
-python-versions = ">=3.6"
 
 [package.dependencies]
 argcomplete = ">=1.9.4,<2.0"
 colorlog = ">=2.6.1,<7.0.0"
-importlib-metadata = {version = "*", markers = "python_version < \"3.8\""}
 packaging = ">=20.9"
 py = ">=1.4.0,<2.0.0"
 virtualenv = ">=14.0.0"
 
+[package.dependencies.importlib-metadata]
+python = "<3.8"
+version = "*"
+
 [package.extras]
 tox_to_nox = ["jinja2", "tox"]
 
 [[package]]
-<<<<<<< HEAD
-=======
 category = "main"
 description = "Core utilities for Python packages"
->>>>>>> 00112f51
 name = "packaging"
+optional = false
+python-versions = ">=2.7, !=3.0.*, !=3.1.*, !=3.2.*, !=3.3.*"
 version = "20.9"
-description = "Core utilities for Python packages"
-category = "dev"
+
+[package.dependencies]
+pyparsing = ">=2.0.2"
+
+[[package]]
+category = "dev"
+description = "plugin and hook calling mechanisms for python"
+name = "pluggy"
 optional = false
 python-versions = ">=2.7, !=3.0.*, !=3.1.*, !=3.2.*, !=3.3.*"
-
-[package.dependencies]
-pyparsing = ">=2.0.2"
-
-[[package]]
-name = "pluggy"
 version = "0.13.1"
-description = "plugin and hook calling mechanisms for python"
-category = "dev"
-optional = false
-python-versions = ">=2.7, !=3.0.*, !=3.1.*, !=3.2.*, !=3.3.*"
-
-[package.dependencies]
-importlib-metadata = {version = ">=0.12", markers = "python_version < \"3.8\""}
+
+[package.dependencies]
+[package.dependencies.importlib-metadata]
+python = "<3.8"
+version = ">=0.12"
 
 [package.extras]
 dev = ["pre-commit", "tox"]
 
 [[package]]
-name = "pre-commit"
-version = "2.13.0"
-description = "A framework for managing and maintaining multi-language pre-commit hooks."
-category = "dev"
-<<<<<<< HEAD
-optional = false
-python-versions = ">=3.6.1"
-=======
+category = "dev"
 description = "A framework for managing and maintaining multi-language pre-commit hooks."
 name = "pre-commit"
 optional = false
 python-versions = ">=3.6.1"
 version = "2.13.0"
->>>>>>> 00112f51
 
 [package.dependencies]
 cfgv = ">=2.0.0"
 identify = ">=1.0.0"
-<<<<<<< HEAD
-importlib-metadata = {version = "*", markers = "python_version < \"3.8\""}
-=======
->>>>>>> 00112f51
 nodeenv = ">=0.11.1"
 pyyaml = ">=5.1"
 toml = "*"
 virtualenv = ">=20.0.8"
 
-<<<<<<< HEAD
-[[package]]
-name = "pre-commit-hooks"
-version = "4.0.1"
-description = "Some out-of-the-box hooks for pre-commit."
-category = "dev"
-optional = false
-python-versions = ">=3.6.1"
-=======
 [package.dependencies.importlib-metadata]
 python = "<3.8"
 version = "*"
@@ -728,32 +547,21 @@
 optional = false
 python-versions = ">=3.6.1"
 version = "4.0.1"
->>>>>>> 00112f51
 
 [package.dependencies]
 "ruamel.yaml" = ">=0.15"
 toml = "*"
 
 [[package]]
-<<<<<<< HEAD
-=======
 category = "dev"
 description = "library with cross-python path, ini-parsing, io, code, log facilities"
->>>>>>> 00112f51
 name = "py"
+optional = false
+python-versions = ">=2.7, !=3.0.*, !=3.1.*, !=3.2.*, !=3.3.*"
 version = "1.10.0"
-description = "library with cross-python path, ini-parsing, io, code, log facilities"
-category = "dev"
-optional = false
-python-versions = ">=2.7, !=3.0.*, !=3.1.*, !=3.2.*, !=3.3.*"
-
-[[package]]
-name = "pycodestyle"
-version = "2.7.0"
-description = "Python style guide checker"
-category = "dev"
-<<<<<<< HEAD
-=======
+
+[[package]]
+category = "dev"
 description = "Python style guide checker"
 name = "pycodestyle"
 optional = false
@@ -764,41 +572,24 @@
 category = "dev"
 description = "C parser in Python"
 name = "pycparser"
->>>>>>> 00112f51
 optional = false
 python-versions = ">=2.7, !=3.0.*, !=3.1.*, !=3.2.*, !=3.3.*"
-
-[[package]]
-name = "pycparser"
 version = "2.20"
-description = "C parser in Python"
-category = "dev"
-optional = false
-python-versions = ">=2.7, !=3.0.*, !=3.1.*, !=3.2.*, !=3.3.*"
-
-[[package]]
+
+[[package]]
+category = "main"
+description = "Pygments is a syntax highlighting package written in Python."
 name = "pygments"
+optional = false
+python-versions = ">=3.5"
 version = "2.9.0"
-description = "Pygments is a syntax highlighting package written in Python."
-category = "main"
-optional = false
-python-versions = ">=3.5"
-
-[[package]]
+
+[[package]]
+category = "main"
+description = "JSON Web Token implementation in Python"
 name = "pyjwt"
-version = "2.1.0"
-description = "JSON Web Token implementation in Python"
-category = "main"
 optional = false
 python-versions = ">=3.6"
-<<<<<<< HEAD
-
-[package.extras]
-crypto = ["cryptography (>=3.3.1,<4.0.0)"]
-dev = ["sphinx", "sphinx-rtd-theme", "zope.interface", "cryptography (>=3.3.1,<4.0.0)", "pytest (>=6.0.0,<7.0.0)", "coverage[toml] (==5.0.4)", "mypy", "pre-commit"]
-docs = ["sphinx", "sphinx-rtd-theme", "zope.interface"]
-tests = ["pytest (>=6.0.0,<7.0.0)", "coverage[toml] (==5.0.4)"]
-=======
 version = "2.1.0"
 
 [package.extras]
@@ -806,21 +597,9 @@
 dev = ["sphinx", "sphinx-rtd-theme", "zope.interface", "cryptography (>=3.3.1,<4.0.0)", "pytest (>=6.0.0,<7.0.0)", "coverage (5.0.4)", "mypy", "pre-commit"]
 docs = ["sphinx", "sphinx-rtd-theme", "zope.interface"]
 tests = ["pytest (>=6.0.0,<7.0.0)", "coverage (5.0.4)"]
->>>>>>> 00112f51
-
-[[package]]
-name = "pylint"
-version = "2.9.0"
-description = "python code static checker"
-category = "dev"
-<<<<<<< HEAD
-optional = false
-python-versions = "~=3.6"
-
-[package.dependencies]
-astroid = ">=2.6.1,<2.7"
-colorama = {version = "*", markers = "sys_platform == \"win32\""}
-=======
+
+[[package]]
+category = "dev"
 description = "python code static checker"
 name = "pylint"
 optional = false
@@ -830,53 +609,50 @@
 [package.dependencies]
 astroid = ">=2.6.2,<2.7"
 colorama = "*"
->>>>>>> 00112f51
 isort = ">=4.2.5,<6"
 mccabe = ">=0.6,<0.7"
 toml = ">=0.7.1"
 
 [[package]]
-<<<<<<< HEAD
-=======
 category = "main"
 description = "Python parsing module"
->>>>>>> 00112f51
 name = "pyparsing"
+optional = false
+python-versions = ">=2.6, !=3.0.*, !=3.1.*, !=3.2.*"
 version = "2.4.7"
-description = "Python parsing module"
-category = "dev"
-optional = false
-python-versions = ">=2.6, !=3.0.*, !=3.1.*, !=3.2.*"
-
-[[package]]
+
+[[package]]
+category = "dev"
+description = "pytest: simple powerful testing with Python"
 name = "pytest"
+optional = false
+python-versions = ">=3.6"
 version = "6.2.4"
-description = "pytest: simple powerful testing with Python"
-category = "dev"
-optional = false
-python-versions = ">=3.6"
-
-[package.dependencies]
-atomicwrites = {version = ">=1.0", markers = "sys_platform == \"win32\""}
+
+[package.dependencies]
+atomicwrites = ">=1.0"
 attrs = ">=19.2.0"
-colorama = {version = "*", markers = "sys_platform == \"win32\""}
-importlib-metadata = {version = ">=0.12", markers = "python_version < \"3.8\""}
+colorama = "*"
 iniconfig = "*"
 packaging = "*"
 pluggy = ">=0.12,<1.0.0a1"
 py = ">=1.8.2"
 toml = "*"
 
+[package.dependencies.importlib-metadata]
+python = "<3.8"
+version = ">=0.12"
+
 [package.extras]
 testing = ["argcomplete", "hypothesis (>=3.56)", "mock", "nose", "requests", "xmlschema"]
 
 [[package]]
+category = "dev"
+description = "Pytest plugin for measuring coverage."
 name = "pytest-cov"
+optional = false
+python-versions = ">=2.7, !=3.0.*, !=3.1.*, !=3.2.*, !=3.3.*, !=3.4.*"
 version = "2.12.1"
-description = "Pytest plugin for measuring coverage."
-category = "dev"
-optional = false
-python-versions = ">=2.7, !=3.0.*, !=3.1.*, !=3.2.*, !=3.3.*, !=3.4.*"
 
 [package.dependencies]
 coverage = ">=5.2.1"
@@ -887,12 +663,12 @@
 testing = ["fields", "hunter", "process-tests", "six", "pytest-xdist", "virtualenv"]
 
 [[package]]
+category = "dev"
+description = "A Django plugin for pytest."
 name = "pytest-django"
+optional = false
+python-versions = ">=3.5"
 version = "4.4.0"
-description = "A Django plugin for pytest."
-category = "dev"
-optional = false
-python-versions = ">=3.5"
 
 [package.dependencies]
 pytest = ">=5.4.0"
@@ -902,42 +678,36 @@
 testing = ["django", "django-configurations (>=2.0)"]
 
 [[package]]
+category = "main"
+description = "Extensions to the standard Python datetime module"
 name = "python-dateutil"
+optional = false
+python-versions = "!=3.0.*,!=3.1.*,!=3.2.*,>=2.7"
 version = "2.8.1"
-description = "Extensions to the standard Python datetime module"
-category = "main"
-optional = false
-python-versions = "!=3.0.*,!=3.1.*,!=3.2.*,>=2.7"
 
 [package.dependencies]
 six = ">=1.5"
 
 [[package]]
+category = "main"
+description = "A streaming multipart parser for Python"
 name = "python-multipart"
+optional = false
+python-versions = "*"
 version = "0.0.5"
-description = "A streaming multipart parser for Python"
-category = "main"
-optional = false
-python-versions = "*"
 
 [package.dependencies]
 six = ">=1.4.0"
 
 [[package]]
+category = "main"
+description = "World timezone definitions, modern and historical"
 name = "pytz"
+optional = false
+python-versions = "*"
 version = "2021.1"
-description = "World timezone definitions, modern and historical"
-category = "main"
-optional = false
-python-versions = "*"
-
-[[package]]
-<<<<<<< HEAD
-name = "pyyaml"
-version = "5.4.1"
-description = "YAML parser and emitter for Python"
-category = "dev"
-=======
+
+[[package]]
 category = "dev"
 description = "YAML parser and emitter for Python"
 name = "pyyaml"
@@ -1008,97 +778,25 @@
 category = "main"
 description = "Python 2 and 3 compatibility utilities"
 name = "six"
->>>>>>> 00112f51
-optional = false
-python-versions = ">=2.7, !=3.0.*, !=3.1.*, !=3.2.*, !=3.3.*, !=3.4.*, !=3.5.*"
-
-[[package]]
-name = "requests"
-version = "2.25.1"
-description = "Python HTTP for Humans."
-category = "dev"
-optional = false
-python-versions = ">=2.7, !=3.0.*, !=3.1.*, !=3.2.*, !=3.3.*, !=3.4.*"
-
-[package.dependencies]
-certifi = ">=2017.4.17"
-chardet = ">=3.0.2,<5"
-idna = ">=2.5,<3"
-urllib3 = ">=1.21.1,<1.27"
-
-[package.extras]
-security = ["pyOpenSSL (>=0.14)", "cryptography (>=1.3.4)"]
-socks = ["PySocks (>=1.5.6,!=1.5.7)", "win-inet-pton"]
-
-[[package]]
-<<<<<<< HEAD
-name = "ruamel.yaml"
-version = "0.17.10"
-description = "ruamel.yaml is a YAML parser/emitter that supports roundtrip preservation of comments, seq/map flow style, and map key order"
-category = "dev"
-optional = false
-python-versions = ">=3"
-
-[package.dependencies]
-"ruamel.yaml.clib" = {version = ">=0.1.2", markers = "platform_python_implementation == \"CPython\" and python_version < \"3.10\""}
-
-[package.extras]
-docs = ["ryd"]
-jinja2 = ["ruamel.yaml.jinja2 (>=0.2)"]
-
-[[package]]
-name = "ruamel.yaml.clib"
-version = "0.2.4"
-description = "C version of reader, parser and emitter for ruamel.yaml derived from libyaml"
-category = "dev"
-optional = false
-python-versions = "*"
-
-[[package]]
-name = "safety"
-version = "1.10.3"
-description = "Checks installed dependencies for known vulnerabilities."
-category = "dev"
+optional = false
+python-versions = ">=2.7, !=3.0.*, !=3.1.*, !=3.2.*"
+version = "1.16.0"
+
+[[package]]
+category = "main"
+description = "A non-validating SQL parser."
+name = "sqlparse"
 optional = false
 python-versions = ">=3.5"
-
-[package.dependencies]
-Click = ">=6.0"
-dparse = ">=0.5.1"
-packaging = "*"
-requests = "*"
-
-[[package]]
-name = "six"
-version = "1.16.0"
-description = "Python 2 and 3 compatibility utilities"
-category = "main"
-optional = false
-python-versions = ">=2.7, !=3.0.*, !=3.1.*, !=3.2.*"
-
-[[package]]
-name = "sqlparse"
 version = "0.4.1"
-description = "A non-validating SQL parser."
-category = "main"
-optional = false
-python-versions = ">=3.5"
-
-[[package]]
-=======
+
+[[package]]
 category = "main"
 description = "A library for creating GraphQL APIs"
->>>>>>> 00112f51
 name = "strawberry-graphql"
+optional = false
+python-versions = ">=3.7,<4.0"
 version = "0.67.1"
-description = "A library for creating GraphQL APIs"
-category = "main"
-optional = false
-python-versions = ">=3.7,<4.0"
-<<<<<<< HEAD
-=======
-version = "0.67.1"
->>>>>>> 00112f51
 
 [package.dependencies]
 cached-property = ">=1.5.2,<2.0.0"
@@ -1111,174 +809,143 @@
 typing_extensions = ">=3.7.4,<4.0.0"
 
 [package.extras]
-<<<<<<< HEAD
-=======
 aiohttp = ["aiohttp (>=3.7.4.post0,<4.0.0)"]
->>>>>>> 00112f51
 debug-server = ["starlette (>=0.13.6,<0.15.0)", "uvicorn (>=0.11.6,<0.14.0)"]
 django = ["django (>=2,<4)", "asgiref (>=3.2,<4.0)"]
 flask = ["flask (>=1.1,<2.0)"]
 opentelemetry = ["opentelemetry-api (>=0.17b0,<0.18)", "opentelemetry-sdk (>=0.17b0,<0.18)"]
 pydantic = ["pydantic (>=1.6.1,<2.0.0)"]
 sanic = ["sanic (>=20.12.2,<21.0.0)"]
-aiohttp = ["aiohttp (>=3.7.4.post0,<4.0.0)"]
-
-[[package]]
+
+[[package]]
+category = "main"
+description = "Strawberry GraphQL Django extension"
 name = "strawberry-graphql-django"
+optional = false
+python-versions = ">=3.7,<4.0"
 version = "0.2.2"
-description = "Strawberry GraphQL Django extension"
-category = "main"
-optional = false
-python-versions = ">=3.7,<4.0"
 
 [package.dependencies]
 Django = ">=3.0"
 strawberry-graphql = ">=0.64.4"
 
 [[package]]
+category = "dev"
+description = "Python Library for Tom's Obvious, Minimal Language"
 name = "toml"
+optional = false
+python-versions = ">=2.6, !=3.0.*, !=3.1.*, !=3.2.*"
 version = "0.10.2"
-description = "Python Library for Tom's Obvious, Minimal Language"
-category = "dev"
-optional = false
-python-versions = ">=2.6, !=3.0.*, !=3.1.*, !=3.2.*"
-
-[[package]]
-<<<<<<< HEAD
-=======
+
+[[package]]
 category = "dev"
 description = "a fork of Python 2 and 3 ast modules with type comment support"
 marker = "implementation_name == \"cpython\" and python_version < \"3.8\" or python_version < \"3.8\""
->>>>>>> 00112f51
 name = "typed-ast"
+optional = false
+python-versions = "*"
 version = "1.4.3"
-description = "a fork of Python 2 and 3 ast modules with type comment support"
-category = "dev"
-optional = false
-python-versions = "*"
-
-[[package]]
+
+[[package]]
+category = "dev"
+description = "Typing stubs for cryptography"
 name = "types-cryptography"
+optional = false
+python-versions = "*"
 version = "3.3.3"
-description = "Typing stubs for cryptography"
-category = "dev"
-optional = false
-python-versions = "*"
 
 [package.dependencies]
 types-enum34 = "*"
 types-ipaddress = "*"
 
 [[package]]
+category = "dev"
+description = "Typing stubs for enum34"
 name = "types-enum34"
+optional = false
+python-versions = "*"
 version = "0.1.8"
-description = "Typing stubs for enum34"
-category = "dev"
-optional = false
-python-versions = "*"
-
-[[package]]
+
+[[package]]
+category = "dev"
+description = "Typing stubs for ipaddress"
 name = "types-ipaddress"
+optional = false
+python-versions = "*"
 version = "0.1.5"
-description = "Typing stubs for ipaddress"
-category = "dev"
-optional = false
-python-versions = "*"
-
-[[package]]
+
+[[package]]
+category = "dev"
+description = "Typing stubs for jwt"
 name = "types-jwt"
+optional = false
+python-versions = "*"
 version = "0.1.3"
-description = "Typing stubs for jwt"
-category = "dev"
-optional = false
-python-versions = "*"
 
 [package.dependencies]
 types-cryptography = "*"
 
 [[package]]
+category = "dev"
+description = "Typing stubs for mock"
 name = "types-mock"
+optional = false
+python-versions = "*"
 version = "0.1.3"
-description = "Typing stubs for mock"
-category = "dev"
-optional = false
-python-versions = "*"
-
-[[package]]
+
+[[package]]
+category = "dev"
+description = "Typing stubs for pkg_resources"
 name = "types-pkg-resources"
+optional = false
+python-versions = "*"
 version = "0.1.3"
-description = "Typing stubs for pkg_resources"
-category = "dev"
-optional = false
-python-versions = "*"
-
-[[package]]
+
+[[package]]
+category = "main"
+description = "Backported and Experimental Type Hints for Python 3.5+"
 name = "typing-extensions"
+optional = false
+python-versions = "*"
 version = "3.10.0.0"
-description = "Backported and Experimental Type Hints for Python 3.5+"
-category = "main"
-optional = false
-python-versions = "*"
-
-[[package]]
-name = "urllib3"
-version = "1.26.6"
-description = "HTTP library with thread-safe connection pooling, file post, and more."
-category = "dev"
-<<<<<<< HEAD
-optional = false
-python-versions = ">=2.7, !=3.0.*, !=3.1.*, !=3.2.*, !=3.3.*, !=3.4.*, <4"
-=======
+
+[[package]]
+category = "dev"
 description = "HTTP library with thread-safe connection pooling, file post, and more."
 name = "urllib3"
 optional = false
 python-versions = ">=2.7, !=3.0.*, !=3.1.*, !=3.2.*, !=3.3.*, !=3.4.*, <4"
 version = "1.26.6"
->>>>>>> 00112f51
 
 [package.extras]
 brotli = ["brotlipy (>=0.6.0)"]
 secure = ["pyOpenSSL (>=0.14)", "cryptography (>=1.3.4)", "idna (>=2.0.0)", "certifi", "ipaddress"]
-<<<<<<< HEAD
-socks = ["PySocks (>=1.5.6,!=1.5.7,<2.0)"]
-
-[[package]]
-=======
 socks = ["PySocks (>=1.5.6,<1.5.7 || >1.5.7,<2.0)"]
 
 [[package]]
 category = "dev"
 description = "Virtual Python Environment builder"
->>>>>>> 00112f51
 name = "virtualenv"
+optional = false
+python-versions = "!=3.0.*,!=3.1.*,!=3.2.*,!=3.3.*,>=2.7"
 version = "20.4.7"
-description = "Virtual Python Environment builder"
-category = "dev"
-optional = false
-python-versions = "!=3.0.*,!=3.1.*,!=3.2.*,!=3.3.*,>=2.7"
 
 [package.dependencies]
 appdirs = ">=1.4.3,<2"
 distlib = ">=0.3.1,<1"
 filelock = ">=3.0.0,<4"
-importlib-metadata = {version = ">=0.12", markers = "python_version < \"3.8\""}
 six = ">=1.9.0,<2"
+
+[package.dependencies.importlib-metadata]
+python = "<3.8"
+version = ">=0.12"
 
 [package.extras]
 docs = ["proselint (>=0.10.2)", "sphinx (>=3)", "sphinx-argparse (>=0.2.5)", "sphinx-rtd-theme (>=0.4.3)", "towncrier (>=19.9.0rc1)"]
 testing = ["coverage (>=4)", "coverage-enable-subprocess (>=1)", "flaky (>=3)", "pytest (>=4)", "pytest-env (>=0.6.2)", "pytest-freezegun (>=0.4.1)", "pytest-mock (>=2)", "pytest-randomly (>=1)", "pytest-timeout (>=1)", "packaging (>=20.0)", "xonsh (>=0.9.16)"]
 
 [[package]]
-name = "wrapt"
-version = "1.12.1"
-description = "Module for decorators, wrappers and monkey patching."
-category = "dev"
-<<<<<<< HEAD
-optional = false
-python-versions = "*"
-
-[[package]]
-=======
+category = "dev"
 description = "Module for decorators, wrappers and monkey patching."
 name = "wrapt"
 optional = false
@@ -1289,27 +956,19 @@
 category = "dev"
 description = "Backport of pathlib-compatible object wrapper for zip files"
 marker = "python_version < \"3.8\""
->>>>>>> 00112f51
 name = "zipp"
+optional = false
+python-versions = ">=3.6"
 version = "3.4.1"
-description = "Backport of pathlib-compatible object wrapper for zip files"
-category = "dev"
-optional = false
-python-versions = ">=3.6"
 
 [package.extras]
 docs = ["sphinx", "jaraco.packaging (>=8.2)", "rst.linker (>=1.9)"]
 testing = ["pytest (>=4.6)", "pytest-checkdocs (>=1.2.3)", "pytest-flake8", "pytest-cov", "pytest-enabler", "jaraco.itertools", "func-timeout", "pytest-black (>=0.3.7)", "pytest-mypy"]
 
 [metadata]
-<<<<<<< HEAD
-lock-version = "1.1"
-=======
 content-hash = "43cdfd48fb657e6d1ac1828cf7b290a0bdfecfa78ad6c646ad83f1812af0b527"
 lock-version = "1.0"
->>>>>>> 00112f51
 python-versions = "^3.7"
-content-hash = "2ced597c5f2a618647d0bdbdee638aac1dad30f6d5420b00b03a8273b2fec015"
 
 [metadata.files]
 appdirs = [
@@ -1325,13 +984,8 @@
     {file = "asgiref-3.4.0.tar.gz", hash = "sha256:05914d0fa65a21711e732adc6572edad6c8da5f1435c3f0c060689ced5e85195"},
 ]
 astroid = [
-<<<<<<< HEAD
-    {file = "astroid-2.6.1-py3-none-any.whl", hash = "sha256:54810a3639365ae98b1f03897e73918111acb3a494065b9970a822e940764fa4"},
-    {file = "astroid-2.6.1.tar.gz", hash = "sha256:19fd2d2e12bc3cae95687e8264b6593fe07339181a273eeb095da0e70faf4399"},
-=======
     {file = "astroid-2.6.2-py3-none-any.whl", hash = "sha256:606b2911d10c3dcf35e58d2ee5c97360e8477d7b9f3efc3f24811c93e6fc2cd9"},
     {file = "astroid-2.6.2.tar.gz", hash = "sha256:38b95085e9d92e2ca06cf8b35c12a74fa81da395a6f9e65803742e6509c05892"},
->>>>>>> 00112f51
 ]
 atomicwrites = [
     {file = "atomicwrites-1.4.0-py2.py3-none-any.whl", hash = "sha256:6d1784dea7c0c8d4a5172b6c620f40b6e4cbfdf96d783691f2e1302a7b88e197"},
@@ -1370,36 +1024,24 @@
     {file = "cffi-1.14.5-cp36-cp36m-manylinux1_i686.whl", hash = "sha256:48e1c69bbacfc3d932221851b39d49e81567a4d4aac3b21258d9c24578280058"},
     {file = "cffi-1.14.5-cp36-cp36m-manylinux1_x86_64.whl", hash = "sha256:69e395c24fc60aad6bb4fa7e583698ea6cc684648e1ffb7fe85e3c1ca131a7d5"},
     {file = "cffi-1.14.5-cp36-cp36m-manylinux2014_aarch64.whl", hash = "sha256:9e93e79c2551ff263400e1e4be085a1210e12073a31c2011dbbda14bda0c6132"},
-    {file = "cffi-1.14.5-cp36-cp36m-manylinux_2_17_aarch64.manylinux2014_aarch64.whl", hash = "sha256:24ec4ff2c5c0c8f9c6b87d5bb53555bf267e1e6f70e52e5a9740d32861d36b6f"},
-    {file = "cffi-1.14.5-cp36-cp36m-manylinux_2_17_ppc64le.manylinux2014_ppc64le.whl", hash = "sha256:3c3f39fa737542161d8b0d680df2ec249334cd70a8f420f71c9304bd83c3cbed"},
-    {file = "cffi-1.14.5-cp36-cp36m-manylinux_2_17_s390x.manylinux2014_s390x.whl", hash = "sha256:681d07b0d1e3c462dd15585ef5e33cb021321588bebd910124ef4f4fb71aef55"},
     {file = "cffi-1.14.5-cp36-cp36m-win32.whl", hash = "sha256:58e3f59d583d413809d60779492342801d6e82fefb89c86a38e040c16883be53"},
     {file = "cffi-1.14.5-cp36-cp36m-win_amd64.whl", hash = "sha256:005a36f41773e148deac64b08f233873a4d0c18b053d37da83f6af4d9087b813"},
     {file = "cffi-1.14.5-cp37-cp37m-macosx_10_9_x86_64.whl", hash = "sha256:2894f2df484ff56d717bead0a5c2abb6b9d2bf26d6960c4604d5c48bbc30ee73"},
     {file = "cffi-1.14.5-cp37-cp37m-manylinux1_i686.whl", hash = "sha256:0857f0ae312d855239a55c81ef453ee8fd24136eaba8e87a2eceba644c0d4c06"},
     {file = "cffi-1.14.5-cp37-cp37m-manylinux1_x86_64.whl", hash = "sha256:cd2868886d547469123fadc46eac7ea5253ea7fcb139f12e1dfc2bbd406427d1"},
     {file = "cffi-1.14.5-cp37-cp37m-manylinux2014_aarch64.whl", hash = "sha256:35f27e6eb43380fa080dccf676dece30bef72e4a67617ffda586641cd4508d49"},
-    {file = "cffi-1.14.5-cp37-cp37m-manylinux_2_17_aarch64.manylinux2014_aarch64.whl", hash = "sha256:06d7cd1abac2ffd92e65c0609661866709b4b2d82dd15f611e602b9b188b0b69"},
-    {file = "cffi-1.14.5-cp37-cp37m-manylinux_2_17_ppc64le.manylinux2014_ppc64le.whl", hash = "sha256:0f861a89e0043afec2a51fd177a567005847973be86f709bbb044d7f42fc4e05"},
-    {file = "cffi-1.14.5-cp37-cp37m-manylinux_2_17_s390x.manylinux2014_s390x.whl", hash = "sha256:cc5a8e069b9ebfa22e26d0e6b97d6f9781302fe7f4f2b8776c3e1daea35f1adc"},
     {file = "cffi-1.14.5-cp37-cp37m-win32.whl", hash = "sha256:9ff227395193126d82e60319a673a037d5de84633f11279e336f9c0f189ecc62"},
     {file = "cffi-1.14.5-cp37-cp37m-win_amd64.whl", hash = "sha256:9cf8022fb8d07a97c178b02327b284521c7708d7c71a9c9c355c178ac4bbd3d4"},
     {file = "cffi-1.14.5-cp38-cp38-macosx_10_9_x86_64.whl", hash = "sha256:8b198cec6c72df5289c05b05b8b0969819783f9418e0409865dac47288d2a053"},
     {file = "cffi-1.14.5-cp38-cp38-manylinux1_i686.whl", hash = "sha256:ad17025d226ee5beec591b52800c11680fca3df50b8b29fe51d882576e039ee0"},
     {file = "cffi-1.14.5-cp38-cp38-manylinux1_x86_64.whl", hash = "sha256:6c97d7350133666fbb5cf4abdc1178c812cb205dc6f41d174a7b0f18fb93337e"},
     {file = "cffi-1.14.5-cp38-cp38-manylinux2014_aarch64.whl", hash = "sha256:8ae6299f6c68de06f136f1f9e69458eae58f1dacf10af5c17353eae03aa0d827"},
-    {file = "cffi-1.14.5-cp38-cp38-manylinux_2_17_aarch64.manylinux2014_aarch64.whl", hash = "sha256:04c468b622ed31d408fea2346bec5bbffba2cc44226302a0de1ade9f5ea3d373"},
-    {file = "cffi-1.14.5-cp38-cp38-manylinux_2_17_ppc64le.manylinux2014_ppc64le.whl", hash = "sha256:06db6321b7a68b2bd6df96d08a5adadc1fa0e8f419226e25b2a5fbf6ccc7350f"},
-    {file = "cffi-1.14.5-cp38-cp38-manylinux_2_17_s390x.manylinux2014_s390x.whl", hash = "sha256:293e7ea41280cb28c6fcaaa0b1aa1f533b8ce060b9e701d78511e1e6c4a1de76"},
     {file = "cffi-1.14.5-cp38-cp38-win32.whl", hash = "sha256:b85eb46a81787c50650f2392b9b4ef23e1f126313b9e0e9013b35c15e4288e2e"},
     {file = "cffi-1.14.5-cp38-cp38-win_amd64.whl", hash = "sha256:1f436816fc868b098b0d63b8920de7d208c90a67212546d02f84fe78a9c26396"},
     {file = "cffi-1.14.5-cp39-cp39-macosx_10_9_x86_64.whl", hash = "sha256:1071534bbbf8cbb31b498d5d9db0f274f2f7a865adca4ae429e147ba40f73dea"},
     {file = "cffi-1.14.5-cp39-cp39-manylinux1_i686.whl", hash = "sha256:9de2e279153a443c656f2defd67769e6d1e4163952b3c622dcea5b08a6405322"},
     {file = "cffi-1.14.5-cp39-cp39-manylinux1_x86_64.whl", hash = "sha256:6e4714cc64f474e4d6e37cfff31a814b509a35cb17de4fb1999907575684479c"},
     {file = "cffi-1.14.5-cp39-cp39-manylinux2014_aarch64.whl", hash = "sha256:158d0d15119b4b7ff6b926536763dc0714313aa59e320ddf787502c70c4d4bee"},
-    {file = "cffi-1.14.5-cp39-cp39-manylinux_2_17_aarch64.manylinux2014_aarch64.whl", hash = "sha256:1bf1ac1984eaa7675ca8d5745a8cb87ef7abecb5592178406e55858d411eadc0"},
-    {file = "cffi-1.14.5-cp39-cp39-manylinux_2_17_ppc64le.manylinux2014_ppc64le.whl", hash = "sha256:df5052c5d867c1ea0b311fb7c3cd28b19df469c056f7fdcfe88c7473aa63e333"},
-    {file = "cffi-1.14.5-cp39-cp39-manylinux_2_17_s390x.manylinux2014_s390x.whl", hash = "sha256:24a570cd11895b60829e941f2613a4f79df1a27344cbbb82164ef2e0116f09c7"},
     {file = "cffi-1.14.5-cp39-cp39-win32.whl", hash = "sha256:afb29c1ba2e5a3736f1c301d9d0abe3ec8b86957d04ddfa9d7a6a42b9367e396"},
     {file = "cffi-1.14.5-cp39-cp39-win_amd64.whl", hash = "sha256:f2d45f97ab6bb54753eab54fffe75aaf3de4ff2341c9daee1987ee1837636f1d"},
     {file = "cffi-1.14.5.tar.gz", hash = "sha256:fd78e5fee591709f32ef6edb9a015b4aa1a5022598e36227500c8f4e02328d9c"},
@@ -1669,13 +1311,8 @@
     {file = "PyJWT-2.1.0.tar.gz", hash = "sha256:fba44e7898bbca160a2b2b501f492824fc8382485d3a6f11ba5d0c1937ce6130"},
 ]
 pylint = [
-<<<<<<< HEAD
-    {file = "pylint-2.9.0-py3-none-any.whl", hash = "sha256:45b68315081027f1f8cbd20f870d23152ff94090487f022e7c32694a70954d65"},
-    {file = "pylint-2.9.0.tar.gz", hash = "sha256:697f69ec93ad6ec9cf0eecff54ac7e1fb836e1330807a2d077173de42b54cf14"},
-=======
     {file = "pylint-2.9.1-py3-none-any.whl", hash = "sha256:647fa5882fd49d7f34d07d0a23702689d5cf10a81dcd74e79bd524603d40b371"},
     {file = "pylint-2.9.1.tar.gz", hash = "sha256:d8f9e6ff7bc2e64a724b1b4409f0a30014891fc006ffbf68b590015e364322ec"},
->>>>>>> 00112f51
 ]
 pyparsing = [
     {file = "pyparsing-2.4.7-py2.py3-none-any.whl", hash = "sha256:ef9d7589ef3c200abe66653d3f1ab1033c3c419ae9b9bdb1240a85b024efc88b"},
@@ -1711,38 +1348,18 @@
     {file = "PyYAML-5.4.1-cp27-cp27mu-manylinux1_x86_64.whl", hash = "sha256:bb4191dfc9306777bc594117aee052446b3fa88737cd13b7188d0e7aa8162185"},
     {file = "PyYAML-5.4.1-cp36-cp36m-macosx_10_9_x86_64.whl", hash = "sha256:6c78645d400265a062508ae399b60b8c167bf003db364ecb26dcab2bda048253"},
     {file = "PyYAML-5.4.1-cp36-cp36m-manylinux1_x86_64.whl", hash = "sha256:4e0583d24c881e14342eaf4ec5fbc97f934b999a6828693a99157fde912540cc"},
-<<<<<<< HEAD
-    {file = "PyYAML-5.4.1-cp36-cp36m-manylinux2014_aarch64.whl", hash = "sha256:72a01f726a9c7851ca9bfad6fd09ca4e090a023c00945ea05ba1638c09dc3347"},
-    {file = "PyYAML-5.4.1-cp36-cp36m-manylinux2014_s390x.whl", hash = "sha256:895f61ef02e8fed38159bb70f7e100e00f471eae2bc838cd0f4ebb21e28f8541"},
-=======
->>>>>>> 00112f51
     {file = "PyYAML-5.4.1-cp36-cp36m-win32.whl", hash = "sha256:3bd0e463264cf257d1ffd2e40223b197271046d09dadf73a0fe82b9c1fc385a5"},
     {file = "PyYAML-5.4.1-cp36-cp36m-win_amd64.whl", hash = "sha256:e4fac90784481d221a8e4b1162afa7c47ed953be40d31ab4629ae917510051df"},
     {file = "PyYAML-5.4.1-cp37-cp37m-macosx_10_9_x86_64.whl", hash = "sha256:5accb17103e43963b80e6f837831f38d314a0495500067cb25afab2e8d7a4018"},
     {file = "PyYAML-5.4.1-cp37-cp37m-manylinux1_x86_64.whl", hash = "sha256:e1d4970ea66be07ae37a3c2e48b5ec63f7ba6804bdddfdbd3cfd954d25a82e63"},
-<<<<<<< HEAD
-    {file = "PyYAML-5.4.1-cp37-cp37m-manylinux2014_aarch64.whl", hash = "sha256:cb333c16912324fd5f769fff6bc5de372e9e7a202247b48870bc251ed40239aa"},
-    {file = "PyYAML-5.4.1-cp37-cp37m-manylinux2014_s390x.whl", hash = "sha256:fe69978f3f768926cfa37b867e3843918e012cf83f680806599ddce33c2c68b0"},
-=======
->>>>>>> 00112f51
     {file = "PyYAML-5.4.1-cp37-cp37m-win32.whl", hash = "sha256:dd5de0646207f053eb0d6c74ae45ba98c3395a571a2891858e87df7c9b9bd51b"},
     {file = "PyYAML-5.4.1-cp37-cp37m-win_amd64.whl", hash = "sha256:08682f6b72c722394747bddaf0aa62277e02557c0fd1c42cb853016a38f8dedf"},
     {file = "PyYAML-5.4.1-cp38-cp38-macosx_10_9_x86_64.whl", hash = "sha256:d2d9808ea7b4af864f35ea216be506ecec180628aced0704e34aca0b040ffe46"},
     {file = "PyYAML-5.4.1-cp38-cp38-manylinux1_x86_64.whl", hash = "sha256:8c1be557ee92a20f184922c7b6424e8ab6691788e6d86137c5d93c1a6ec1b8fb"},
-<<<<<<< HEAD
-    {file = "PyYAML-5.4.1-cp38-cp38-manylinux2014_aarch64.whl", hash = "sha256:fd7f6999a8070df521b6384004ef42833b9bd62cfee11a09bda1079b4b704247"},
-    {file = "PyYAML-5.4.1-cp38-cp38-manylinux2014_s390x.whl", hash = "sha256:bfb51918d4ff3d77c1c856a9699f8492c612cde32fd3bcd344af9be34999bfdc"},
-=======
->>>>>>> 00112f51
     {file = "PyYAML-5.4.1-cp38-cp38-win32.whl", hash = "sha256:fa5ae20527d8e831e8230cbffd9f8fe952815b2b7dae6ffec25318803a7528fc"},
     {file = "PyYAML-5.4.1-cp38-cp38-win_amd64.whl", hash = "sha256:0f5f5786c0e09baddcd8b4b45f20a7b5d61a7e7e99846e3c799b05c7c53fa696"},
     {file = "PyYAML-5.4.1-cp39-cp39-macosx_10_9_x86_64.whl", hash = "sha256:294db365efa064d00b8d1ef65d8ea2c3426ac366c0c4368d930bf1c5fb497f77"},
     {file = "PyYAML-5.4.1-cp39-cp39-manylinux1_x86_64.whl", hash = "sha256:74c1485f7707cf707a7aef42ef6322b8f97921bd89be2ab6317fd782c2d53183"},
-<<<<<<< HEAD
-    {file = "PyYAML-5.4.1-cp39-cp39-manylinux2014_aarch64.whl", hash = "sha256:d483ad4e639292c90170eb6f7783ad19490e7a8defb3e46f97dfe4bacae89122"},
-    {file = "PyYAML-5.4.1-cp39-cp39-manylinux2014_s390x.whl", hash = "sha256:fdc842473cd33f45ff6bce46aea678a54e3d21f1b61a7750ce3c498eedfe25d6"},
-=======
->>>>>>> 00112f51
     {file = "PyYAML-5.4.1-cp39-cp39-win32.whl", hash = "sha256:49d4cdd9065b9b6e206d0595fee27a96b5dd22618e7520c33204a4a3239d5b10"},
     {file = "PyYAML-5.4.1-cp39-cp39-win_amd64.whl", hash = "sha256:c20cfa2d49991c8b4147af39859b167664f2ad4561704ee74c1de03318e898db"},
     {file = "PyYAML-5.4.1.tar.gz", hash = "sha256:607774cbba28732bfa802b54baa7484215f530991055bb562efbed5b2f20a45e"},
