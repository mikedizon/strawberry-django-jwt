[tool.poetry]
name = "strawberry-django-jwt"
version = "0.2.0"
description = "Strawberry-graphql port of the graphene-django-jwt package"
license = "MIT"
authors = ["Vojtěch Dohnal <vojdoh@gmail.com>"]
maintainers = []
readme = "README.md"
classifiers = [
    'Development Status :: 3 - Alpha',
    'Environment :: Web Environment',
    'Intended Audience :: Developers',
    'License :: OSI Approved :: MIT License',
    'Operating System :: OS Independent',
    'Framework :: Django',
    'Framework :: Django :: 3.2',
    'Framework :: Django :: 4.0',
]
packages = [
    { include = "strawberry_django_jwt" }
]

[tool.poetry.dependencies]
python = "^3.7"
Django = [
    { version = ">=3.2,<4", markers = "python_version < '3.8'", optional = true },
    { version = ">=3.2,<5", markers = "python_version >= '3.8'", optional = true }
]
PyJWT = ">=1.7.1,<3.0"
strawberry-graphql = ">=0.69.0,<1.0.0"
strawberry-graphql-django = { version = ">=0.2.5,<4.0", allow-prereleases = true }
django-admin-display = "^1.3.0"
packaging = ">=20.0,<30.0"
importlib-metadata = { version = "^1.7.0", python = "<=3.7" }
pip = "^22.0.4"
poetry = "^1.1.13"
virtualenv = "^20.14.1"

[tool.poetry.dev-dependencies]
cryptography = "^37.0"
<<<<<<< HEAD
coverage = "^6.3"
pytest = "^7.0"
pytest-cov = "^3.0"
pytest-django = "^4.0.0"
types-cryptography = "^3.3.15"
=======
coverage = "^6.1"
pytest = "^7.0"
pytest-cov = "^3.0"
pytest-django = "^4.0.0"
types-cryptography = "^3.3.9"
>>>>>>> 016589e3
django-stubs = "^1.9.0"
django-mock-queries = "^2.1.7"
types-mock = "^4.0.0"
types-jwt = "^0.1.0"
types-pkg-resources = "^0.1.0"
djangorestframework-stubs = "^1.4.0"
djangorestframework = "^3.12.4"

# For use in local tests and development
uvicorn = { extras = ["standard"], version = "^0.17.0", optional = true }
nox-poetry = { version = "^0.9.0", optional = true }
nox = { version = "^2022.1.7", optional = true }
pylint = { version = "^2.12.2", optional = true }

# For use in CI and local development
autopep8 = { version = "^1.1", optional = true }
darglint = { version = "^1.5.0", optional = true }
mypy = { version = "^0.950", optional = true }
safety = { version = "^1.0", optional = true }
pre-commit = { version = "^2.15.0", optional = true }
pre-commit-hooks = { version = "^4.0.0", optional = true }

[tool.poetry.extras]
dev = ["uvicorn", "nox-poetry", "nox", "pre-commit", "pre-commit-hooks", "autopep8", "darglint", "mypy", "safety", "pylint"]

[tool.pytest.ini_options]
minversion = "6.0"
addopts = "-ra -q"
testpaths = [
    "tests",
]
DJANGO_SETTINGS_MODULE = "tests.example_app.settings"
python_files = "tests.py test_*.py *_tests.py"
filterwarnings = [
    "ignore:`is_unset` is deprecated use `value is UNSET` instead:DeprecationWarning",
    "ignore:importing `UNSET` from `strawberry.arguments` is deprecated, import instead from `strawberry` or from `strawberry.unset`:DeprecationWarning",
]

[tool.poetry.urls]
"Homepage" = "https://github.com/KundaPanda/strawberry-django-jwt/"

[build-system]
requires = ["poetry>=0.12"]
build-backend = "poetry.masonry.api"<|MERGE_RESOLUTION|>--- conflicted
+++ resolved
@@ -38,19 +38,11 @@
 
 [tool.poetry.dev-dependencies]
 cryptography = "^37.0"
-<<<<<<< HEAD
 coverage = "^6.3"
 pytest = "^7.0"
 pytest-cov = "^3.0"
 pytest-django = "^4.0.0"
 types-cryptography = "^3.3.15"
-=======
-coverage = "^6.1"
-pytest = "^7.0"
-pytest-cov = "^3.0"
-pytest-django = "^4.0.0"
-types-cryptography = "^3.3.9"
->>>>>>> 016589e3
 django-stubs = "^1.9.0"
 django-mock-queries = "^2.1.7"
 types-mock = "^4.0.0"
